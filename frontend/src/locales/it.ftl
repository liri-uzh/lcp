--- conflicted
+++ resolved
@@ -1,14 +1,10 @@
 # This file contains English translations for the LCP platform.
-
-<<<<<<< HEAD
 
 ## --------------- GENERAL ---------------
 
 platform-catchphrase = catchphrase
 platform-soundscript = soundscript
 platform-videoscope = videoscope
-
-## --------------- COMMON ---------------
 
 common-user =
     { $count ->
@@ -119,7 +115,4 @@
 
 # Footer
 
-footer-report = Report a bug
-=======
-menu-home = Casa
->>>>>>> 4094b240
+footer-report = Report a bug