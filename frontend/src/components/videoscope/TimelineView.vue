<template>
  <div>
<<<<<<< HEAD
    <!-- Desktop Timeline -->
    <div v-if="!isMobile">
      <div class="button-container">
        <button class="btn btn-primary btn-sm me-1" :disabled="zoomValue <= 1" @click="zoomOut">
          <FontAwesomeIcon :icon="['fas', 'magnifying-glass-minus']" class="me-1" />
          {{ $t('common-zoom-out') }}
        </button>
        <input type="range" min="1" :max="MAX_ZOOM_LEVEL" class="zoom-slider" v-model="zoomValue" step="1" />
        <button class="btn btn-primary btn-sm me-1" :disabled="zoomValue >= MAX_ZOOM_LEVEL" @click="zoomIn">
          <FontAwesomeIcon :icon="['fas', 'magnifying-glass-plus']" class="me-1" />
          {{ $t('common-zoom-in') }}
        </button>
        <button class="btn btn-primary btn-sm me-1" @click="resetZoom">
          <FontAwesomeIcon :icon="['fas', 'rotate-left']" class="me-1" />
          {{ $t('common-zoom-reset-default') }}
        </button>
        <button class="btn btn-primary btn-sm me-1" @click="fitZoom">
          <FontAwesomeIcon :icon="['fas', 'arrows-left-right-to-line']" class="me-1" />
          {{ $t('common-zoom-fit-content') }}
        </button>
      </div>
      <svg id="timeline-svg"></svg>
    </div>

    <!-- Mobile Timeline Button -->
    <div class="text-center" v-else>
      <button class="btn btn-primary btn-sm me-1" @click="showTimelineModal">
        <FontAwesomeIcon :icon="['fas', 'chart-gantt']" class="me-1" />
        {{ $t('common-show-timeline') }}
=======
    <div class="button-container">
      <button class="btn btn-primary btn-sm me-1" :disabled="zoomValue <= 1" @click="zoomOut">
        <FontAwesomeIcon :icon="['fas', 'magnifying-glass-minus']" class="me-1" />
        {{ $t('common-zoom-out') }}
      </button>
      <input type="range" min="1" :max="MAX_ZOOM_LEVEL" class="zoom-slider" v-model="zoomValue" step="1" />
      <button class="btn btn-primary btn-sm me-1" :disabled="zoomValue >= MAX_ZOOM_LEVEL" @click="zoomIn">
        <FontAwesomeIcon :icon="['fas', 'magnifying-glass-plus']" class="me-1" />
        {{ $t('common-zoom-in') }}
      </button>
      <button class="btn btn-primary btn-sm me-1" @click="resetZoom">
        <FontAwesomeIcon :icon="['fas', 'rotate-left']" class="me-1" />
        {{ $t('common-zoom-reset-default') }}
      </button>
      <button class="btn btn-primary btn-sm me-1" @click="fitZoom">
        <FontAwesomeIcon :icon="['fas', 'arrows-left-right-to-line']" class="me-1" />
        {{ $t('common-zoom-fit-content') }}
>>>>>>> 1b1238ae
      </button>
    </div>

    <!-- Timeline Modal (Mobile Only) -->
    <div v-if="isModalOpen && isMobile" class="timeline-modal">
      <div class="modal-content">
        <div class="modal-header">
          <h5>{{ $t('common-timeline') }}</h5>
          <button class="close-button" @click="closeTimelineModal">
            <FontAwesomeIcon :icon="['fas', 'times']" />
          </button>
        </div>

        <!-- Mobile Rotation Instructions -->
        <div v-if="!isLandscape" class="rotation-instructions">
          <FontAwesomeIcon :icon="['fas', 'mobile-screen-button']" class="rotation-icon" />
          <p class="p-0 m-0">{{ $t('common-rotate-device') }}</p>
        </div>

        <div v-if="isLandscape" class="timeline-container">
          <div class="button-container">
            <button class="btn btn-primary btn-sm me-1" :disabled="zoomValue <= 1" @click="zoomOut">
              <FontAwesomeIcon :icon="['fas', 'magnifying-glass-minus']" class="me-1" />
              {{ $t('common-zoom-out') }}
            </button>
            <input type="range" min="1" :max="MAX_ZOOM_LEVEL" class="zoom-slider" v-model="zoomValue" step="1" />
            <button class="btn btn-primary btn-sm me-1" :disabled="zoomValue >= MAX_ZOOM_LEVEL" @click="zoomIn">
              <FontAwesomeIcon :icon="['fas', 'magnifying-glass-plus']" class="me-1" />
              {{ $t('common-zoom-in') }}
            </button>
            <button class="btn btn-primary btn-sm me-1" @click="resetZoom">
              <FontAwesomeIcon :icon="['fas', 'rotate-left']" class="me-1" />
              {{ $t('common-zoom-reset-default') }}
            </button>
            <button class="btn btn-primary btn-sm me-1" @click="fitZoom">
              <FontAwesomeIcon :icon="['fas', 'arrows-left-right-to-line']" class="me-1" />
              {{ $t('common-zoom-fit-content') }}
            </button>
          </div>
          <div class="timeline-wrapper">
            <svg id="timeline-svg-mobile"></svg>
          </div>
        </div>
      </div>
    </div>
  </div>
</template>

<style scoped>
<<<<<<< HEAD
.timeline-modal {
  position: fixed;
  top: 56px;
  /* Height of the navigation bar */
  left: 0;
  width: 100%;
  max-width: 100vw;
  height: calc(100% - 56px);
  /* Subtract navigation bar height */
  background-color: rgba(0, 0, 0, 0.5);
  display: flex;
  justify-content: center;
  align-items: center;
  z-index: 1000;
  touch-action: none;
}

.modal-content {
  background-color: white;
  padding: 20px;
  border-radius: 8px;
  width: 100%;
  height: 100%;
  max-width: none;
  max-height: none;
  display: flex;
  flex-direction: column;
  overflow: hidden;
  touch-action: none;
}

.modal-header {
  display: flex;
  justify-content: space-between;
  align-items: center;
  margin-bottom: 20px;
  position: sticky;
  top: 0;
  background-color: white;
  z-index: 1;
  padding: 10px 0;
}

.close-button {
  background: none;
  border: none;
  font-size: 1.5rem;
  cursor: pointer;
  padding: 5px;
}

.rotation-instructions {
  display: none;
  text-align: center;
  margin: 20px 0;
  padding: 15px;
  background-color: #f8f9fa;
  border-radius: 8px;
}

.rotation-icon {
  font-size: 2rem;
  margin-bottom: 10px;
  animation: rotate 2s infinite;
}

.timeline-container {
  flex: 1;
  display: flex;
  flex-direction: column;
  overflow: hidden;
  position: relative;
}

.timeline-wrapper {
  flex: 1;
  overflow: auto;
  position: relative;
  width: 100%;
  height: 100%;
  touch-action: none;
  /* Prevent default touch actions */
}

.button-container {
  margin-left: 178px;
  display: flex;
  align-items: center;
  gap: 8px;
  flex-wrap: wrap;
  padding: 10px 0;
}

@media (max-width: 768px) {
  .rotation-instructions {
    display: block;
  }

  .button-container {
    margin-left: 0;
    justify-content: center;
  }

  .modal-content {
    padding: 10px;
    flex-direction: column;
  }

  .timeline-wrapper {
    width: 100%;
    height: 100%;
  }

  #timeline-svg-mobile {
    width: 100%;
    height: 100%;
  }
}

/* Add styles for landscape orientation */
@media (orientation: landscape) and (max-width: 768px) {
  .rotation-instructions {
    display: none;
  }

  .modal-content {
    flex-direction: column;
    padding: 10px;
  }

  .timeline-container {
    flex-direction: column;
    height: 100%;
  }

  .button-container {
    flex-direction: row;
    margin-right: 10px;
    margin-left: 0;
    padding: 5px;
  }

  .timeline-wrapper {
    flex: 1;
    width: 100%;
    height: 100%;
    min-height: 0;
  }

  #timeline-svg-mobile {
    width: 100%;
    height: 100%;
    min-height: 0;
  }
}

@keyframes rotate {
  0% {
    transform: rotate(0deg);
  }

  25% {
    transform: rotate(-90deg);
  }

  75% {
    transform: rotate(-90deg);
  }

  100% {
    transform: rotate(0deg);
  }
}

=======
>>>>>>> 1b1238ae
/* #timeline-svg {
    margin: 0 10px;
  } */
.button-container {
  margin-left: 178px;
}

/* .zoom-slider {
    margin-top: 5px;
  } */
/*
  .zoom-button {
    margin-right: 5px;
  } */

/* .slider-container {
    margin-top: 10px;
  } */

*>>>.tooltip-rect {
  fill: #fffffff0;
  stroke: #e6e6e6;
  stroke-width: 1px;
}

svg#timeline-svg {
  cursor: pointer;
  color: #2c3e50;
  font-size: 12px;
}

.mouse-text {
  background-color: #2c3e50;
}
</style>

<script>
import * as d3 from 'd3'

import Utils from "@/utils.js";

// Global variables
let svg = null;
let zoom;
let linearScale = null;
// eslint-disable-next-line
let playerState = false;
let hoveringAnnotation = null;
const padding = 180;
// const width = document.body.clientWidth - 20;
const paddingBeforeTimeline = 40;
const MAX_ZOOM_LEVEL = 100
const DEFAULT_ZOOM_LEVEL = 20;

export default {
  name: "TimelineView",
  props: ["data", "playerIsPlaying", "playerCurrentTime", "mediaDuration", "hoveredResult"],
  data() {
    return {
      defaultCurrentTime: this.playerCurrentTime,
      currentTime: 0,
      zoomValue: 1,
      MAX_ZOOM_LEVEL: MAX_ZOOM_LEVEL,
      isModalOpen: false,
      isMobile: false,
      isLandscape: false,
      svgWidth: 0
    }
  },
  watch: {
    hoveredResult() {
      console.log("hoveredResult", this.hoveredResult);
      if (this.hoveredResult && this.hoveredResult instanceof Array && this.hoveredResult.length > 2)
        console.log("frame range of hovered line", [...this.hoveredResult[2]]);
    },
    playerIsPlaying() {
      playerState = this.playerIsPlaying;
      // console.log("playerState", playerState);
    },
    playerCurrentTime() {
<<<<<<< HEAD
      if (this.isModalOpen && this.isLandscape) {
        // For mobile modal, we need to ensure the SVG is ready
        this.$nextTick(() => {
          this.updateCurrentPosition(this.playerCurrentTime);
        });
      } else {
        this.updateCurrentPosition(this.playerCurrentTime);
      }
    },
    zoomValue() {
      const transform = d3.zoomTransform(svg.node());
      const currentScale = transform.k;
      const scaleRatio = this.zoomValue / currentScale;
      let xPosition = 0;

      if (!this.playerIsPlaying) {
        // Zoom relative to the position of the vertical line
        const verticalLine = svg.selectAll(".vertical-line");
        xPosition = verticalLine.attr("x1");
      } else {
        // Zoom relative to the center of the timeline
        const svgBounds = svg.node().getBoundingClientRect();
        xPosition = (svgBounds.width / 2 - transform.x) / currentScale;
      }

      // Apply the zoom while keeping the center in place
      svg.transition().call(zoom.scaleBy, scaleRatio, [xPosition, 0]);
    },
=======
      this.updateCurrentPosition(this.playerCurrentTime)
    },
    zoomValue() {
      const transform = d3.zoomTransform(svg.node());
      const currentScale = transform.k;
      const scaleRatio = this.zoomValue / currentScale;
      let xPosition = 0;

      if (!this.playerIsPlaying) {
        // Zoom relative to the position of the vertical line
        const verticalLine = svg.selectAll(".vertical-line");
        xPosition = verticalLine.attr("x1");
      } else {
        // Zoom relative to the center of the timeline
        const svgBounds = svg.node().getBoundingClientRect();
        xPosition = (svgBounds.width / 2 - transform.x) / currentScale;
      }

      // Apply the zoom while keeping the center in place
      svg.transition().call(zoom.scaleBy, scaleRatio, [xPosition, 0]);
    },
>>>>>>> 1b1238ae
  },
  methods: {
    resetZoom() {
      this.zoomValue = DEFAULT_ZOOM_LEVEL;
    },
    fitZoom() {
      this.zoomValue = 1;
    },
    zoomIn() {
      this.zoomValue = Math.min(parseFloat(this.zoomValue) + 1, MAX_ZOOM_LEVEL);
    },
    zoomOut() {
      this.zoomValue = Math.max(parseFloat(this.zoomValue) - 1, 1);
    },
    updateCurrentPosition(time) {
      this.currentTime = time;
<<<<<<< HEAD
      if (!svg) return;

      const transform = d3.zoomTransform(svg.node());
      const newXScale = transform.rescaleX(linearScale);
      const xPosition = newXScale(this.currentTime);

      if (!isNaN(xPosition)) {
        this.updateVerticalLine(xPosition);
        // Only center if we're not playing, to avoid jumping during playback
        if (!this.playerIsPlaying) {
          this.center();
        }
      }
    },
    updateVerticalLine(xPosition) {
      if (!svg) return;

      const verticalLine = svg.selectAll(".vertical-line");
      const transform = d3.zoomTransform(svg.node());
=======
      const newXScale = d3.zoomTransform(svg.node()).rescaleX(linearScale);
      this.updateVerticalLine(newXScale(this.currentTime));
      if(!this.playerIsPlaying){
        this.center();
      }
    },
    // Function to update the vertical timeline
    updateVerticalLine(xPosition) {
      const verticalLine = svg.selectAll(".vertical-line");

      // Get the current transform and the domain [domainStart, domainEnd] after zoom
      const transform = d3.zoomTransform(svg.node());
      const newXScale = transform.rescaleX(linearScale);
      let [domainStart, domainEnd] = newXScale.domain();
      domainStart = Math.max(0, domainStart.toFixed(3));

      // console.log('Position data:', domainStart, this.currentTime, domainEnd, xPosition);
      // console.log(`Position data / start: ${domainStart}, current: ${this.currentTime}, end: ${domainEnd}, new position: ${xPosition}`);

      // If the global currentTime is in the visible domain, show the line; otherwise hide it
      const inDomain = (this.currentTime >= domainStart && this.currentTime <= domainEnd);

      console.log('IN DOMAIN? ', inDomain)
      verticalLine
        .attr("x1", xPosition)
        .attr("x2", xPosition)
        .attr("opacity", inDomain ? 1 : 0);

      if (this.currentTime > domainEnd) {
        if (playerState) {
          this.moveRight();
        }
      }
    },
    center() {
      // Get the current transform and the current SVG dimensions.
  const currentTransform = d3.zoomTransform(svg.node());
  const svgBounds = svg.node().getBoundingClientRect();
  const svgWidth = svgBounds.width; // use the current rendered width

  // Create a scale based on the current transform.
  const newXScale = currentTransform.rescaleX(linearScale);

  // Compute the pixel position (under the current transform) for the current time.
  const currentX = newXScale(this.currentTime);

  // Compute the visible area in pixels.
  // (Assuming your clip area starts at "padding" and extends to (svgWidth - paddingBeforeTimeline))
  const visibleWidth = svgWidth - padding - paddingBeforeTimeline;
  const centerPixel = padding + visibleWidth / 2;

  // Compute how much (in pixels) we want to shift the timeline so that currentX becomes centered.
  let dx = centerPixel - currentX;
  let desiredX = currentTransform.x + dx;

  // --- Left Boundary Clamp ---
  // Under your base linearScale, data value 0 maps to "padding".
  // With a transform, the left edge appears at: currentTransform.x + currentTransform.k * padding.
  // We want to keep that ≤ padding.
  // Rearranging gives:
  //    currentTransform.x ≤ padding - currentTransform.k * padding = padding * (1 - currentTransform.k)
  const minAllowedX = padding * (1 - currentTransform.k);
  desiredX = Math.min(desiredX, minAllowedX);

  // --- Right Boundary Clamp ---
  // The right edge of your content (data value = this.mediaDuration) maps to:
  //   linearScale(this.mediaDuration)
  // With the transform it’s at: currentTransform.x + currentTransform.k * linearScale(this.mediaDuration)
  // We want that to be exactly at the right visible boundary:
  //   svgWidth - paddingBeforeTimeline
  // Solving for the x translation gives:
  //   desiredX = (svgWidth - paddingBeforeTimeline) - currentTransform.k * linearScale(this.mediaDuration)
  const maxAllowedX = (svgWidth - paddingBeforeTimeline) - currentTransform.k * linearScale(this.mediaDuration);
  desiredX = Math.max(desiredX, maxAllowedX);

  // Build the new transform with the clamped translation.
  const newTransform = d3.zoomIdentity
    .translate(desiredX, currentTransform.y)
    .scale(currentTransform.k);

  // Apply the new transform with a smooth transition.
  svg.transition().call(zoom.transform, newTransform);
    },
    moveLeft() {
      console.log('MOVING LEFT');
      const currentTransform = d3.zoomTransform(svg.node());
      const newXScale = currentTransform.rescaleX(linearScale);

      // Get the width of the visible range
      const visibleWidth = newXScale.range()[1] - newXScale.range()[0];

      // Get the width of the entire data range
      const totalWidth = newXScale.domain()[1] - newXScale.domain()[0];

      // Calculate the amount to move the graph to the right (one width)
      const moveAmount = totalWidth - visibleWidth;

      // Calculate the new translation along the x-axis
      const newTx = currentTransform.x - moveAmount;

      // Update the zoom transform with the new translation
      svg.call(zoom.transform, d3.zoomIdentity.translate(newTx, currentTransform.y).scale(currentTransform.k));
    },
    moveRight() {
      console.log('MOVING RIGHT');
      const currentTransform = d3.zoomTransform(svg.node());
      const newXScale = currentTransform.rescaleX(linearScale);

      // Get the width of the visible range
      const visibleWidth = newXScale.range()[1] - newXScale.range()[0];

      // Get the width of the entire data range
      const totalWidth = newXScale.domain()[1] - newXScale.domain()[0];

      // Calculate the amount to move the graph to the right (one width)
      const moveAmount = totalWidth - visibleWidth;

      // Calculate the new translation along the x-axis
      const newTx = currentTransform.x + moveAmount;

      // Update the zoom transform with the new translation
      svg.call(zoom.transform, d3.zoomIdentity.translate(newTx, currentTransform.y).scale(currentTransform.k));
    }
  },
  mounted() {

    // Example
    // const data = [
    //   {
    //     name: "Row 1",
    //     heightLines: 1,
    //     values: [
    //       { x1: 9.85, x2: 15, n: "Text 1", l: 0 },
    //       { x1: 25, x2: 28, n: "Text 2", l: 0 },
    //       { x1: 40, x2: 47, n: "Text 3", l: 0 },
    //     ],
    //   },
    //   {
    //     name: "Row 2",
    //     heightLines: 1,
    //     values: [
    //       { x1: 20, x2: 22, n: "Text 4", l: 1 },
    //       { x1: 35, x2: 40, n: "Text 5", l: 1 },
    //       { x1: 41, x2: 45, n: "Text 6", l: 1 },
    //       { x1: 55, x2: 156, n: "Text 7", l: 1 },
    //     ],
    //   },
    //   {
    //     name: "Row 3",
    //     heightLines: 1,
    //     values: [
    //       { x1: 20, x2: 22, n: "Text 4", l: 2 },
    //       { x1: 35, x2: 40, n: "Text 5", l: 2 },
    //       { x1: 41, x2: 45, n: "Text 6", l: 2 },
    //       { x1: 55, x2: 156, n: "Text 7", l: 2 },
    //     ],
    //   },
    //   {
    //     name: "Row 4",
    //     heightLines: 1,
    //     values: [
    //       { x1: 20, x2: 22, n: "Text 4", l: 3 },
    //       { x1: 35, x2: 40, n: "Text 5", l: 3 },
    //       { x1: 41, x2: 45, n: "Text 6", l: 3 },
    //       { x1: 55, x2: 156, n: "Text 7", l: 3 },
    //     ],
    //   },
    // ];

    // Utils.frameNumberToSeconds

    // const searchResults = [
    //   { x: 20, n: "Text 4", l: 2 },
    //   { x: 45, n: "Text 4", l: 1 },
    // ]

    // https://waldyrious.net/viridis-palette-generator/
    const barColors = [
      // "#fde725", "#a0da39", "#4ac16d", "#1fa187", "#277f8e", "#365c8d", "#46327e", "#440154"
      "#1fa187ff", "#46327eff", "#4ac16dff", "#277f8eff", "#440154ff", "#fde725ff", "#365c8dff", "#a0da39ff"
    ];

    // Set up the SVG container
    // const root = selection.selectAll('#timeline').data(selection.data());
    // root.exit().remove();
    svg = d3.select("#timeline-svg");

    // Create the scaleLinear
    linearScale = d3.scaleLinear().domain([0, this.mediaDuration]).range([padding, width - 1]);

    let data = [...this.data];

    // Add names to the chart
    let heightStart = {}
    let totalHeight = 50; // Height before the first row
    svg
      .selectAll(".name")
      .data(data)
      .enter()
      .append("text")
      .attr("class", "name")
      .attr("x", d => 10 + 20 * (d.level ? d.level : 0))
      .attr("y", (d, i) => {
        let height = totalHeight + 10
        totalHeight += d.heightLines * 15 + 10
        heightStart[i] = height
        return height + 13
      })
      .text((d) => d.name);

    let height = totalHeight + 20
    // svg.attr("height", height).attr("width", "calc(100% - 40px)");
    svg.attr("height", height).attr("width", "100%");

    svg
      .append("clipPath")
      .attr("id", "myClip")
      .append("rect")
      .attr("x", "180")
      .attr("y", "40")
      .attr("width", width - padding)
      .attr("height", totalHeight + 40);

    // Create a single group for all bars
    const barsGroup = svg.append("g").attr("clip-path", "url(#myClip)");

    // Create individual groups for each bar and its text label
    const barAndTextGroups = barsGroup.selectAll("g")
      .data(data.flatMap(d => d.values))
      .enter()
      .append("g")
      .attr("clip-path", (d, i) => `url(#barClip${i})`); // Unique clip-path for each group

    // Define a clip path for each group
    barAndTextGroups.append("clipPath")
      .attr("id", (d, i) => `barClip${i}`)
      .append("rect")
      .attr("x", (d) => linearScale(d.x1))
      .attr("y", (d) => heightStart[d.l])
      .attr("width", (d) => linearScale(d.x2) - linearScale(d.x1))
      .attr("height", 20);

    // Create bars within each bar and text group
    barAndTextGroups
      .append("rect")
      .attr("rx", "2")
      .attr("x", (d) => linearScale(d.x1))
      .attr("y", (d) => heightStart[d.l])
      .attr("width", (d) => linearScale(d.x2) - linearScale(d.x1))
      .attr("height", 20) // Height of the bars
      // .attr("fill", (d) => (d.l % 2 === 0 ? "#622A7F" : "#005aa3"));
      .attr("fill", (d) => (barColors[d.l % barColors.length]));

    // Add text labels to the bar and text groups
    barAndTextGroups
      .append("text")
      .attr("x", (d) => linearScale(d.x1) + 3)
      .attr("y", (d) => heightStart[d.l] + 14)
      .text((d) => d.n)
      .attr("fill", "white");

    // END OF THE BARS

    // Add x-axis group
    const xAxisGroup = svg
      .append("g")
      .attr("class", "x-axis")
      .attr("transform", `translate(0, ${paddingBeforeTimeline})`);

    // Add initial x-axis
    let tickPadding = 6;
    const xAxis = d3
      .axisTop(linearScale)
      .tickFormat(d => {
        return Utils.secondsToTime(d)
      })
      .tickPadding(tickPadding);
    xAxisGroup.call(xAxis);


    // Zoom event handler
    const zoomed = (event) => {
      // if (event.sourceEvent && event.sourceEvent.type === "wheel") {
      //   return true;
      // }
      const { transform } = event;
>>>>>>> 1b1238ae
      const newXScale = transform.rescaleX(linearScale);
      let [domainStart, domainEnd] = newXScale.domain();

      if (isNaN(domainStart) || isNaN(domainEnd)) return;

      domainStart = Math.max(0, domainStart.toFixed(3));
      const inDomain = (this.currentTime >= domainStart && this.currentTime <= domainEnd);

<<<<<<< HEAD
      verticalLine
        .attr("x1", xPosition)
        .attr("x2", xPosition)
        .attr("opacity", inDomain ? 1 : 0);

      if (this.currentTime > domainEnd) {
        if (playerState) {
          this.moveRight();
=======
      // Update the vertical line
      // const sliderValue = parseFloat(d3.select("#vertical-slider").node().value);
      const verticalLineX = newXScale(this.currentTime);

      // console.log("zoomed -> currentTime:", this.currentTime, " new domain:", newXScale.domain());

      this.updateVerticalLine(verticalLineX);
    }

    // Create zoom behavior
    zoom = d3
      .zoom()
      .scaleExtent([1, 75])
      .translateExtent([
        [padding, -Infinity],
        [width, Infinity],
      ])
      .extent([
        [padding, 0],
        [width, height],
      ])
      .on("zoom", zoomed);

    // Apply zoom behavior to SVG
    svg.call(zoom).on("wheel.zoom", null)
    // .on("wheel.zoom", event => {
    //   if (event.ctrlKey == true) {
    //     zoomed(d3.event)
    //     event.preventDefault();
    //   }
    //   return null
    // });

    // Zoom control event handlers
    // const zoomInButton = document.getElementById("zoom-in");
    // const zoomOutButton = document.getElementById("zoom-out");

    // zoomInButton.addEventListener("click", () => {
    //   // const scale = d3.zoomTransform(svg.node()).k;
    //   svg.transition().call(zoom.scaleBy, 1.2);
    // });

    // zoomOutButton.addEventListener("click", () => {
    //   // const scale = d3.zoomTransform(svg.node()).k;
    //   svg.transition().call(zoom.scaleBy, 0.8);
    // });

    // Zoom slider event handler
    // const zoomSlider = document.getElementById("zoom-slider");
    // zoomSlider.addEventListener("input", () => {
    //   svg.transition().call(zoom.scaleTo, parseFloat(zoomSlider.value));
    // });

    // // Get the horizontal slider element
    // const horizontalSlider = document.getElementById("horizontal-slider");

    // let lastHorizonatlValue = 0
    // // Add event listener for slider input
    // horizontalSlider.addEventListener("input", () => {
    //   const xOffset = horizontalSlider.value - lastHorizonatlValue;
    //   const currentTransform = d3.zoomTransform(svg.node());
    //   const newTx = currentTransform.x - xOffset;
    //   // const newXScale = currentTransform.rescaleX(linearScale);
    //   svg.call(zoom.transform, d3.zoomIdentity.translate(newTx, 0).scale(currentTransform.k));
    //   lastHorizonatlValue = horizontalSlider.value
    // });

    // Initial position of the vertical line
    const initialXPosition = linearScale(0);

    // const verticalLine =
    svg
      .append("line")
      .attr("class", "vertical-line")
      .attr("x1", initialXPosition)
      .attr("y1", 32) // Padding of the current time line
      .attr("x2", initialXPosition)
      .attr("y2", height)
      .attr("stroke", "red")
      .attr("stroke-width", 1);

    // const mouseLine =
    svg
      .append("line")
      .attr("class", "mouse-line")
      .attr("x1", initialXPosition)
      .attr("y1", 0)
      .attr("x2", initialXPosition)
      .attr("y2", height)
      .attr("stroke", "#0050bf")
      .attr("stroke-width", 1)
      .attr("opacity", 0);

    // const mouseText =
    svg
      .append("text")
      .attr("class", "mouse-text")
      .attr("x", initialXPosition)
      .attr("y", 10)
      .attr("fill", "#0050bf")
      .attr("font-size", "11px")
      .attr("opacity", 0);

    const mouseG = svg
      .append('g')
      .attr('class', 'mouse-over-effects')

    // mouseG
    //   .append('path') // this is the black vertical line to follow mouse
    //   .attr('class', 'mouse-line')
    //   .style('stroke', '#4d4d4d')
    //   .style('stroke-width', '1px')
    //   .style('opacity', '1')

    mouseG
      .append('svg:rect') // append a rect to catch mouse movements on canvas
      .attr('width', width - padding) // can't catch mouse events on a g element
      .attr('height', height)
      .attr('x', padding + 1)
      .attr('fill', 'none')
      .attr('pointer-events', 'all')
      .on('click', () => {
        const transform = d3.zoomTransform(svg.node());
        const clickX = transform.invertX(d3.pointer(event)[0]);
        let originalValue = linearScale.invert(clickX);
        originalValue = Math.max(0, Math.min(originalValue, this.mediaDuration)); // Don't accept values outside the media duration
        const newXScale = d3.zoomTransform(svg.node()).rescaleX(linearScale);
        this.$emit("updateTime", originalValue);
        // this.verticalSlider.value = originalValue
        this.updateVerticalLine(newXScale(originalValue));
      })
      .on('mouseout', function () {
        // on mouse out hide line, circles and text
        d3.select('.mouse-line').style('opacity', '0');
        d3.select('.mouse-text').style('opacity', '0');
      })
      .on('mouseover', function () {
        // on mouse in show line, circles and text
        d3.select('.mouse-line').style('opacity', '0.5');
        d3.select('.mouse-text').style('opacity', '0.5');
      })
      .on('mousemove', () => {
        const [mouseOverX, mouseOverY] = d3.pointer(event).slice(0, 2);
        // const mouseOverX = d3.pointer(event)[0]
        d3
          .select(".mouse-line")
          .attr("x1", mouseOverX)
          .attr("x2", mouseOverX)
          .style('opacity', '1');

        const hovering = barAndTextGroups
          .filter(function () {
            const rect = this.querySelector("rect");
            const { x, y, width, height } = Object.fromEntries([...rect.attributes].map(v => [v.name, v.value]));
            return x <= mouseOverX && Number(x) + Number(width) >= mouseOverX && y <= mouseOverY && Number(y) + Number(height) >= mouseOverY;
          });
        if ([...hovering].length && [...hovering][0] != hoveringAnnotation) {
          hoveringAnnotation = [...hovering][0];
          const rect = hoveringAnnotation.querySelector("rect");
          const { x, y, height } = Object.fromEntries([...rect.attributes].map(v => [v.name, v.value]));
          const event = {
            x: Number(x),
            y: Number(y) + Number(height),
            mouseX: mouseOverX,
            mouseY: mouseOverY,
            entry: hovering.data()[0].entry
          }
          this.$emit("annotationEnter", event);
        }
        else if ([...hovering].length == 0 && hoveringAnnotation) {
          hoveringAnnotation = null;
          this.$emit("annotationLeave");
>>>>>>> 1b1238ae
        }
      }
    },
    center() {
      // Get the current transform and the current SVG dimensions.
      const currentTransform = d3.zoomTransform(svg.node());
      const svgBounds = svg.node().getBoundingClientRect();
      const svgWidth = svgBounds.width; // use the current rendered width

      // Create a scale based on the current transform.
      const newXScale = currentTransform.rescaleX(linearScale);

      // Compute the pixel position (under the current transform) for the current time.
      const currentX = newXScale(this.currentTime);

      // Compute the visible area in pixels.
      // (Assuming your clip area starts at "padding" and extends to (svgWidth - paddingBeforeTimeline))
      const visibleWidth = svgWidth - padding - paddingBeforeTimeline;
      const centerPixel = padding + visibleWidth / 2;

      // Compute how much (in pixels) we want to shift the timeline so that currentX becomes centered.
      let dx = centerPixel - currentX;
      let desiredX = currentTransform.x + dx;

      // --- Left Boundary Clamp ---
      // Under your base linearScale, data value 0 maps to "padding".
      // With a transform, the left edge appears at: currentTransform.x + currentTransform.k * padding.
      // We want to keep that ≤ padding.
      // Rearranging gives:
      //    currentTransform.x ≤ padding - currentTransform.k * padding = padding * (1 - currentTransform.k)
      const minAllowedX = padding * (1 - currentTransform.k);
      desiredX = Math.min(desiredX, minAllowedX);

      // --- Right Boundary Clamp ---
      // The right edge of your content (data value = this.mediaDuration) maps to:
      //   linearScale(this.mediaDuration)
      // With the transform it's at: currentTransform.x + currentTransform.k * linearScale(this.mediaDuration)
      // We want that to be exactly at the right visible boundary:
      //   svgWidth - paddingBeforeTimeline
      // Solving for the x translation gives:
      //   desiredX = (svgWidth - paddingBeforeTimeline) - currentTransform.k * linearScale(this.mediaDuration)
      const maxAllowedX = (svgWidth - paddingBeforeTimeline) - currentTransform.k * linearScale(this.mediaDuration);
      desiredX = Math.max(desiredX, maxAllowedX);

      // Build the new transform with the clamped translation.
      const newTransform = d3.zoomIdentity
        .translate(desiredX, currentTransform.y)
        .scale(currentTransform.k);

      // Apply the new transform with a smooth transition.
      svg.transition().call(zoom.transform, newTransform);
    },
    moveLeft() {
      console.log('MOVING LEFT');
      const currentTransform = d3.zoomTransform(svg.node());
      const newXScale = currentTransform.rescaleX(linearScale);

      // Get the width of the visible range
      const visibleWidth = newXScale.range()[1] - newXScale.range()[0];

      // Get the width of the entire data range
      const totalWidth = newXScale.domain()[1] - newXScale.domain()[0];

      // Calculate the amount to move the graph to the right (one width)
      const moveAmount = totalWidth - visibleWidth;

      // Calculate the new translation along the x-axis
      const newTx = currentTransform.x - moveAmount;

      // Update the zoom transform with the new translation
      svg.call(zoom.transform, d3.zoomIdentity.translate(newTx, currentTransform.y).scale(currentTransform.k));
    },
    moveRight() {
      console.log('MOVING RIGHT');
      const currentTransform = d3.zoomTransform(svg.node());
      const newXScale = currentTransform.rescaleX(linearScale);

      // Get the width of the visible range
      const visibleWidth = newXScale.range()[1] - newXScale.range()[0];

      // Get the width of the entire data range
      const totalWidth = newXScale.domain()[1] - newXScale.domain()[0];

      // Calculate the amount to move the graph to the right (one width)
      const moveAmount = totalWidth - visibleWidth;

      // Calculate the new translation along the x-axis
      const newTx = currentTransform.x + moveAmount;

      // Update the zoom transform with the new translation
      svg.call(zoom.transform, d3.zoomIdentity.translate(newTx, currentTransform.y).scale(currentTransform.k));
    },
    showTimelineModal() {
      this.isModalOpen = true;
      this.checkMobile();
      // Wait for the modal to be mounted and visible
      this.$nextTick(() => {
        // Only initialize if we're in landscape mode
        setTimeout(() => {
          // Use setTimeout to ensure SVG is fully initialized and transformed
          if (this.isLandscape) {
            console.log('Initializing timeline...');
            this.initializeTimeline('timeline-svg-mobile');
          }
        }, 5000);
      });
    },
    closeTimelineModal() {
      this.isModalOpen = false;
    },
    checkMobile() {
      // Check if the device is mobile based on user agent
      const isMobileDevice = /Android|webOS|iPhone|iPad|iPod|BlackBerry|IEMobile|Opera Mini/i.test(navigator.userAgent);
      this.isMobile = isMobileDevice;

      // Check orientation
      this.isLandscape = window.innerWidth > window.innerHeight;
    },
    handleResize() {
      // Only update mobile status if the device type has changed
      this.checkMobile();

      // If we're in the modal and the device is still mobile, keep it open
      if (this.isModalOpen && this.isMobile) {
        // Reinitialize the timeline if needed
        if (this.isLandscape) {
          this.$nextTick(() => {
            const svgElement = document.getElementById('timeline-svg-mobile');
            if (svgElement && svgElement.parentElement) {
              setTimeout(() => {
                // Use setTimeout to ensure SVG is fully initialized and transformed
                console.log('Initializing timeline...');
                this.initializeTimeline('timeline-svg-mobile');

              }, 5000);
              // this.initializeTimeline('timeline-svg-mobile');
            }
          });
        }
      }
    },
    initializeTimeline(svgId = 'timeline-svg') {
      // Check if the SVG element exists and has a parent
      const svgElement = document.getElementById(svgId);
      if (!svgElement || !svgElement.parentElement) {
        console.warn(`SVG element ${svgId} not found or not mounted`);
        return;
      }

      // https://waldyrious.net/viridis-palette-generator/
      const barColors = [
        "#1fa187ff", "#46327eff", "#4ac16dff", "#277f8eff", "#440154ff", "#fde725ff", "#365c8dff", "#a0da39ff"
      ];

      // Clear any existing elements
      d3.select(`#${svgId}`).selectAll("*").remove();

      // Set up the SVG container
      svg = d3.select(`#${svgId}`);

      // Get the actual width of the container
      const containerWidth = svgId === 'timeline-svg-mobile'
        ? svgElement.parentElement.clientWidth
        : document.body.clientWidth - 20;

      console.log("Timeline parent: ", svgElement.parentElement);
      console.log("document.body.clientwidth: ", document.body.clientWidth);
      console.log("svgElement.parentElement ", svgElement.parentElement);
      console.log("containerWidth ", containerWidth);

      // Avoid the timeline to be rendered if the container was still no drawn in the browser
      // Neccessary in particular for iOS devices using safari.
      if (containerWidth === 0) return;

      // Debug logging for iOS
      console.log('Timeline initialization:', {
        svgId,
        containerWidth,
        parentWidth: svgElement.parentElement?.clientWidth,
        bodyWidth: document.body.clientWidth,
        mediaDuration: this.mediaDuration
      });

<<<<<<< HEAD
      // Ensure we have valid dimensions
      if (containerWidth <= 0 || !this.mediaDuration || this.mediaDuration <= 0) {
        console.warn('Invalid dimensions for timeline initialization:', {
          containerWidth,
          mediaDuration: this.mediaDuration
        });
        return;
      }

      this.svgWidth = containerWidth;

      // Create the scaleLinear with the correct width
      linearScale = d3.scaleLinear()
        .domain([0, this.mediaDuration || 0])
        .range([padding, containerWidth - paddingBeforeTimeline]);

      let data = [...this.data];

      // Add names to the chart
      let heightStart = {}
      let totalHeight = 50; // Height before the first row
      svg
        .selectAll(".name")
        .data(data)
        .enter()
        .append("text")
        .attr("class", "name")
        .attr("x", d => 10 + 20 * (d.level ? d.level : 0))
        .attr("y", (d, i) => {
          let height = totalHeight + 10
          totalHeight += d.heightLines * 15 + 10
          heightStart[i] = height
          return height + 13
        })
        .text((d) => d.name);

      let height = totalHeight + 20;

      // Set SVG dimensions
      svg
        .attr("width", "100%")
        .attr("height", "100%")
        .attr("viewBox", `0 0 ${containerWidth} ${height}`)
        .attr("preserveAspectRatio", "xMidYMid meet");

      // Clear any existing clip paths
      svg.selectAll("clipPath").remove();

      console.log('FIRST RECT', padding, containerWidth, paddingBeforeTimeline);
      svg
        .append("clipPath")
        .attr("id", "myClip")
        .append("rect")
        .attr("x", padding)
        .attr("y", "40")
        .attr("width", containerWidth - padding - paddingBeforeTimeline)
        .attr("height", totalHeight + 40);

      // Create a single group for all bars
      const barsGroup = svg.append("g").attr("clip-path", "url(#myClip)");

      // Create individual groups for each bar and its text label
      const barAndTextGroups = barsGroup.selectAll("g")
        .data(data.flatMap(d => d.values))
        .enter()
        .append("g")
        .attr("clip-path", (d, i) => `url(#barClip${i})`);

      // Define a clip path for each group
      barAndTextGroups.append("clipPath")
        .attr("id", (d, i) => `barClip${i}`)
        .append("rect")
        .attr("x", (d) => {
          const x = linearScale(d.x1);
          console.log('group CLIP PATH X: ', x)
          return isNaN(x) ? 0 : Math.max(0, x);
        })
        .attr("y", (d) => heightStart[d.l])
        .attr("width", (d) => {
          const width = linearScale(d.x2) - linearScale(d.x1);
          console.log('group CLIP PATH WIDTH: ', width)
          return isNaN(width) ? 0 : Math.max(0, width);
        })
        .attr("height", 20);

      // Create bars within each bar and text group
      barAndTextGroups
        .append("rect")
        .attr("rx", "2")
        .attr("x", (d) => {
          const x = linearScale(d.x1);
          console.log("BARS X", x)
          return isNaN(x) ? 0 : Math.max(0, x);
        })
        .attr("y", (d) => heightStart[d.l])
        .attr("width", (d) => {
          const width = linearScale(d.x2) - linearScale(d.x1);
          console.log("BARS WIDTH", width)
          return isNaN(width) ? 0 : Math.max(0, width);
        })
        .attr("height", 20)
        .attr("fill", (d) => (barColors[d.l % barColors.length]));

      // Add text labels to the bar and text groups
      barAndTextGroups
        .append("text")
        .attr("x", (d) => {
          const x = linearScale(d.x1) + 3;
          return isNaN(x) ? 3 : Math.max(3, x);
        })
        .attr("y", (d) => heightStart[d.l] + 14)
        .text((d) => d.n)
        .attr("fill", "white");

      // Clear any existing x-axis
      svg.selectAll(".x-axis").remove();

      // Add x-axis group
      const xAxisGroup = svg
        .append("g")
        .attr("class", "x-axis")
        .attr("transform", `translate(0, ${paddingBeforeTimeline})`);

      // Add initial x-axis
      let tickPadding = 6;
      const xAxis = d3
        .axisTop(linearScale)
        .tickFormat(d => {
          if (isNaN(d)) return '';
          return Utils.secondsToTime(d);
        })
        .tickPadding(tickPadding);
      xAxisGroup.call(xAxis);

      // Create zoom behavior with updated settings
      zoom = d3
        .zoom()
        .scaleExtent([1, 75])
        .translateExtent([
          [padding, -Infinity],
          [containerWidth - paddingBeforeTimeline, Infinity],
        ])
        .extent([
          [padding, 0],
          [containerWidth - paddingBeforeTimeline, height],
        ])
        .on("zoom", zoomed.bind(this));

      // Apply zoom behavior to SVG
      svg.call(zoom).on("wheel.zoom", null);

      // Update the zoomed function to handle axis updates better
      function zoomed(event) {
        const { transform } = event;
        const newXScale = transform.rescaleX(linearScale);

        // Update x-axis with better tick formatting
        xAxis.scale(newXScale)
          .ticks(Math.min(10, Math.floor(containerWidth / 100)))
          .tickFormat(d => {
            if (isNaN(d)) return '';
            return Utils.secondsToTime(d);
          });
        xAxisGroup.call(xAxis);

        // Update the bars with NaN checks
        barsGroup
          .selectAll("rect")
          .attr("x", (d) => {
            const x = newXScale(d.x1);
            console.log('RECT X: ', x);
            return isNaN(x) ? 0 : Math.max(0, x);
          })
          .attr("width", (d) => {
            const width = newXScale(d.x2) - newXScale(d.x1);
            console.log('RECT WIDTH: ', width);
            return isNaN(width) ? 0 : Math.max(0, width);
          });

        // Update the text with NaN checks
        barsGroup.selectAll("text")
          .attr("x", (d) => {
            const x = newXScale(d.x1) + 5;
            return isNaN(x) ? 5 : Math.max(5, x);
          });

        // Update the vertical line
        const verticalLineX = newXScale(this.currentTime);
        if (!isNaN(verticalLineX)) {
          this.updateVerticalLine(verticalLineX);
        }
      }

      // Set initial zoom level
      this.zoomValue = DEFAULT_ZOOM_LEVEL;
      const initialTransform = d3.zoomIdentity
        .translate(0, 0)
        .scale(DEFAULT_ZOOM_LEVEL);
      svg.call(zoom.transform, initialTransform);

      // Initial position of the vertical line
      const initialXPosition = linearScale(0);

      svg
        .append("line")
        .attr("class", "vertical-line")
        .attr("x1", initialXPosition)
        .attr("y1", 32)
        .attr("x2", initialXPosition)
        .attr("y2", height)
        .attr("stroke", "red")
        .attr("stroke-width", 1);

      svg
        .append("line")
        .attr("class", "mouse-line")
        .attr("x1", initialXPosition)
        .attr("y1", 0)
        .attr("x2", initialXPosition)
        .attr("y2", height)
        .attr("stroke", "#0050bf")
        .attr("stroke-width", 1)
        .attr("opacity", 0);

      svg
        .append("text")
        .attr("class", "mouse-text")
        .attr("x", initialXPosition)
        .attr("y", 10)
        .attr("fill", "#0050bf")
        .attr("font-size", "11px")
        .attr("opacity", 0);

      const mouseG = svg
        .append('g')
        .attr('class', 'mouse-over-effects')

      mouseG
        .append('svg:rect')
        .attr('width', containerWidth - padding - paddingBeforeTimeline)
        .attr('height', height)
        .attr('x', padding + 1)
        .attr('fill', 'none')
        .attr('pointer-events', 'all')
        .on('click', (event) => {
          const transform = d3.zoomTransform(svg.node());
          const clickX = transform.invertX(d3.pointer(event)[0]);
          let originalValue = linearScale.invert(clickX);
          originalValue = Math.max(0, Math.min(originalValue, this.mediaDuration));
          const newXScale = d3.zoomTransform(svg.node()).rescaleX(linearScale);
          this.$emit("updateTime", originalValue);
          this.updateVerticalLine(newXScale(originalValue));
        })
        .on('mouseout', function () {
          d3.select('.mouse-line').style('opacity', '0');
          d3.select('.mouse-text').style('opacity', '0');
        })
        .on('mouseover', function () {
          d3.select('.mouse-line').style('opacity', '0.5');
          d3.select('.mouse-text').style('opacity', '0.5');
        })
        .on('mousemove', (event) => {
          const [mouseOverX, mouseOverY] = d3.pointer(event);
          d3
            .select(".mouse-line")
            .attr("x1", mouseOverX)
            .attr("x2", mouseOverX)
            .style('opacity', '1');

          const hovering = barAndTextGroups
            .filter(function () {
              const rect = this.querySelector("rect");
              const { x, y, width, height } = Object.fromEntries([...rect.attributes].map(v => [v.name, v.value]));
              return x <= mouseOverX && Number(x) + Number(width) >= mouseOverX && y <= mouseOverY && Number(y) + Number(height) >= mouseOverY;
            });
          if ([...hovering].length && [...hovering][0] != hoveringAnnotation) {
            hoveringAnnotation = [...hovering][0];
            const rect = hoveringAnnotation.querySelector("rect");
            const { x, y, height } = Object.fromEntries([...rect.attributes].map(v => [v.name, v.value]));
            const event = {
              x: Number(x),
              y: Number(y) + Number(height),
              mouseX: mouseOverX,
              mouseY: mouseOverY,
              entry: hovering.data()[0].entry
            }
            this.$emit("annotationEnter", event);
          }
          else if ([...hovering].length == 0 && hoveringAnnotation) {
            hoveringAnnotation = null;
            this.$emit("annotationLeave");
          }

          const transform = d3.zoomTransform(svg.node());
          const clickX = transform.invertX(d3.pointer(event)[0]);
          const originalValue = linearScale.invert(clickX);

          d3
            .select(".mouse-text")
            .attr("x", mouseOverX + 5)
            .style('opacity', '1')
            .text(Utils.secondsToTime(originalValue, true));
        });

      // If we're initializing for mobile, update position and center
      if (svgId === 'timeline-svg-mobile') {
        this.updateCurrentPosition(this.playerCurrentTime);
        this.center();
      } else {
        this.updateCurrentPosition(this.defaultCurrentTime);
      }
    }
  },
  mounted() {
    this.checkMobile();
    window.addEventListener('resize', this.handleResize);
    window.addEventListener('orientationchange', this.handleResize);

    // Initialize timeline for desktop view
    if (!this.isMobile) {
      this.initializeTimeline();
    }
=======
    this.zoomValue = DEFAULT_ZOOM_LEVEL;

    this.updateCurrentPosition(this.defaultCurrentTime);
>>>>>>> 1b1238ae
  },
  beforeUnmount() {
    window.removeEventListener('resize', this.handleResize);
    window.removeEventListener('orientationchange', this.handleResize);
  }
};
</script><|MERGE_RESOLUTION|>--- conflicted
+++ resolved
@@ -1,6 +1,5 @@
 <template>
   <div>
-<<<<<<< HEAD
     <!-- Desktop Timeline -->
     <div v-if="!isMobile">
       <div class="button-container">
@@ -30,25 +29,6 @@
       <button class="btn btn-primary btn-sm me-1" @click="showTimelineModal">
         <FontAwesomeIcon :icon="['fas', 'chart-gantt']" class="me-1" />
         {{ $t('common-show-timeline') }}
-=======
-    <div class="button-container">
-      <button class="btn btn-primary btn-sm me-1" :disabled="zoomValue <= 1" @click="zoomOut">
-        <FontAwesomeIcon :icon="['fas', 'magnifying-glass-minus']" class="me-1" />
-        {{ $t('common-zoom-out') }}
-      </button>
-      <input type="range" min="1" :max="MAX_ZOOM_LEVEL" class="zoom-slider" v-model="zoomValue" step="1" />
-      <button class="btn btn-primary btn-sm me-1" :disabled="zoomValue >= MAX_ZOOM_LEVEL" @click="zoomIn">
-        <FontAwesomeIcon :icon="['fas', 'magnifying-glass-plus']" class="me-1" />
-        {{ $t('common-zoom-in') }}
-      </button>
-      <button class="btn btn-primary btn-sm me-1" @click="resetZoom">
-        <FontAwesomeIcon :icon="['fas', 'rotate-left']" class="me-1" />
-        {{ $t('common-zoom-reset-default') }}
-      </button>
-      <button class="btn btn-primary btn-sm me-1" @click="fitZoom">
-        <FontAwesomeIcon :icon="['fas', 'arrows-left-right-to-line']" class="me-1" />
-        {{ $t('common-zoom-fit-content') }}
->>>>>>> 1b1238ae
       </button>
     </div>
 
@@ -98,7 +78,6 @@
 </template>
 
 <style scoped>
-<<<<<<< HEAD
 .timeline-modal {
   position: fixed;
   top: 56px;
@@ -273,8 +252,6 @@
   }
 }
 
-=======
->>>>>>> 1b1238ae
 /* #timeline-svg {
     margin: 0 10px;
   } */
@@ -355,7 +332,6 @@
       // console.log("playerState", playerState);
     },
     playerCurrentTime() {
-<<<<<<< HEAD
       if (this.isModalOpen && this.isLandscape) {
         // For mobile modal, we need to ensure the SVG is ready
         this.$nextTick(() => {
@@ -384,29 +360,6 @@
       // Apply the zoom while keeping the center in place
       svg.transition().call(zoom.scaleBy, scaleRatio, [xPosition, 0]);
     },
-=======
-      this.updateCurrentPosition(this.playerCurrentTime)
-    },
-    zoomValue() {
-      const transform = d3.zoomTransform(svg.node());
-      const currentScale = transform.k;
-      const scaleRatio = this.zoomValue / currentScale;
-      let xPosition = 0;
-
-      if (!this.playerIsPlaying) {
-        // Zoom relative to the position of the vertical line
-        const verticalLine = svg.selectAll(".vertical-line");
-        xPosition = verticalLine.attr("x1");
-      } else {
-        // Zoom relative to the center of the timeline
-        const svgBounds = svg.node().getBoundingClientRect();
-        xPosition = (svgBounds.width / 2 - transform.x) / currentScale;
-      }
-
-      // Apply the zoom while keeping the center in place
-      svg.transition().call(zoom.scaleBy, scaleRatio, [xPosition, 0]);
-    },
->>>>>>> 1b1238ae
   },
   methods: {
     resetZoom() {
@@ -423,7 +376,6 @@
     },
     updateCurrentPosition(time) {
       this.currentTime = time;
-<<<<<<< HEAD
       if (!svg) return;
 
       const transform = d3.zoomTransform(svg.node());
@@ -443,21 +395,11 @@
 
       const verticalLine = svg.selectAll(".vertical-line");
       const transform = d3.zoomTransform(svg.node());
-=======
-      const newXScale = d3.zoomTransform(svg.node()).rescaleX(linearScale);
-      this.updateVerticalLine(newXScale(this.currentTime));
-      if(!this.playerIsPlaying){
-        this.center();
-      }
-    },
-    // Function to update the vertical timeline
-    updateVerticalLine(xPosition) {
-      const verticalLine = svg.selectAll(".vertical-line");
-
-      // Get the current transform and the domain [domainStart, domainEnd] after zoom
-      const transform = d3.zoomTransform(svg.node());
       const newXScale = transform.rescaleX(linearScale);
       let [domainStart, domainEnd] = newXScale.domain();
+
+      if (isNaN(domainStart) || isNaN(domainEnd)) return;
+
       domainStart = Math.max(0, domainStart.toFixed(3));
 
       // console.log('Position data:', domainStart, this.currentTime, domainEnd, xPosition);
@@ -466,7 +408,6 @@
       // If the global currentTime is in the visible domain, show the line; otherwise hide it
       const inDomain = (this.currentTime >= domainStart && this.currentTime <= domainEnd);
 
-      console.log('IN DOMAIN? ', inDomain)
       verticalLine
         .attr("x1", xPosition)
         .attr("x2", xPosition)
@@ -475,453 +416,6 @@
       if (this.currentTime > domainEnd) {
         if (playerState) {
           this.moveRight();
-        }
-      }
-    },
-    center() {
-      // Get the current transform and the current SVG dimensions.
-  const currentTransform = d3.zoomTransform(svg.node());
-  const svgBounds = svg.node().getBoundingClientRect();
-  const svgWidth = svgBounds.width; // use the current rendered width
-
-  // Create a scale based on the current transform.
-  const newXScale = currentTransform.rescaleX(linearScale);
-
-  // Compute the pixel position (under the current transform) for the current time.
-  const currentX = newXScale(this.currentTime);
-
-  // Compute the visible area in pixels.
-  // (Assuming your clip area starts at "padding" and extends to (svgWidth - paddingBeforeTimeline))
-  const visibleWidth = svgWidth - padding - paddingBeforeTimeline;
-  const centerPixel = padding + visibleWidth / 2;
-
-  // Compute how much (in pixels) we want to shift the timeline so that currentX becomes centered.
-  let dx = centerPixel - currentX;
-  let desiredX = currentTransform.x + dx;
-
-  // --- Left Boundary Clamp ---
-  // Under your base linearScale, data value 0 maps to "padding".
-  // With a transform, the left edge appears at: currentTransform.x + currentTransform.k * padding.
-  // We want to keep that ≤ padding.
-  // Rearranging gives:
-  //    currentTransform.x ≤ padding - currentTransform.k * padding = padding * (1 - currentTransform.k)
-  const minAllowedX = padding * (1 - currentTransform.k);
-  desiredX = Math.min(desiredX, minAllowedX);
-
-  // --- Right Boundary Clamp ---
-  // The right edge of your content (data value = this.mediaDuration) maps to:
-  //   linearScale(this.mediaDuration)
-  // With the transform it’s at: currentTransform.x + currentTransform.k * linearScale(this.mediaDuration)
-  // We want that to be exactly at the right visible boundary:
-  //   svgWidth - paddingBeforeTimeline
-  // Solving for the x translation gives:
-  //   desiredX = (svgWidth - paddingBeforeTimeline) - currentTransform.k * linearScale(this.mediaDuration)
-  const maxAllowedX = (svgWidth - paddingBeforeTimeline) - currentTransform.k * linearScale(this.mediaDuration);
-  desiredX = Math.max(desiredX, maxAllowedX);
-
-  // Build the new transform with the clamped translation.
-  const newTransform = d3.zoomIdentity
-    .translate(desiredX, currentTransform.y)
-    .scale(currentTransform.k);
-
-  // Apply the new transform with a smooth transition.
-  svg.transition().call(zoom.transform, newTransform);
-    },
-    moveLeft() {
-      console.log('MOVING LEFT');
-      const currentTransform = d3.zoomTransform(svg.node());
-      const newXScale = currentTransform.rescaleX(linearScale);
-
-      // Get the width of the visible range
-      const visibleWidth = newXScale.range()[1] - newXScale.range()[0];
-
-      // Get the width of the entire data range
-      const totalWidth = newXScale.domain()[1] - newXScale.domain()[0];
-
-      // Calculate the amount to move the graph to the right (one width)
-      const moveAmount = totalWidth - visibleWidth;
-
-      // Calculate the new translation along the x-axis
-      const newTx = currentTransform.x - moveAmount;
-
-      // Update the zoom transform with the new translation
-      svg.call(zoom.transform, d3.zoomIdentity.translate(newTx, currentTransform.y).scale(currentTransform.k));
-    },
-    moveRight() {
-      console.log('MOVING RIGHT');
-      const currentTransform = d3.zoomTransform(svg.node());
-      const newXScale = currentTransform.rescaleX(linearScale);
-
-      // Get the width of the visible range
-      const visibleWidth = newXScale.range()[1] - newXScale.range()[0];
-
-      // Get the width of the entire data range
-      const totalWidth = newXScale.domain()[1] - newXScale.domain()[0];
-
-      // Calculate the amount to move the graph to the right (one width)
-      const moveAmount = totalWidth - visibleWidth;
-
-      // Calculate the new translation along the x-axis
-      const newTx = currentTransform.x + moveAmount;
-
-      // Update the zoom transform with the new translation
-      svg.call(zoom.transform, d3.zoomIdentity.translate(newTx, currentTransform.y).scale(currentTransform.k));
-    }
-  },
-  mounted() {
-
-    // Example
-    // const data = [
-    //   {
-    //     name: "Row 1",
-    //     heightLines: 1,
-    //     values: [
-    //       { x1: 9.85, x2: 15, n: "Text 1", l: 0 },
-    //       { x1: 25, x2: 28, n: "Text 2", l: 0 },
-    //       { x1: 40, x2: 47, n: "Text 3", l: 0 },
-    //     ],
-    //   },
-    //   {
-    //     name: "Row 2",
-    //     heightLines: 1,
-    //     values: [
-    //       { x1: 20, x2: 22, n: "Text 4", l: 1 },
-    //       { x1: 35, x2: 40, n: "Text 5", l: 1 },
-    //       { x1: 41, x2: 45, n: "Text 6", l: 1 },
-    //       { x1: 55, x2: 156, n: "Text 7", l: 1 },
-    //     ],
-    //   },
-    //   {
-    //     name: "Row 3",
-    //     heightLines: 1,
-    //     values: [
-    //       { x1: 20, x2: 22, n: "Text 4", l: 2 },
-    //       { x1: 35, x2: 40, n: "Text 5", l: 2 },
-    //       { x1: 41, x2: 45, n: "Text 6", l: 2 },
-    //       { x1: 55, x2: 156, n: "Text 7", l: 2 },
-    //     ],
-    //   },
-    //   {
-    //     name: "Row 4",
-    //     heightLines: 1,
-    //     values: [
-    //       { x1: 20, x2: 22, n: "Text 4", l: 3 },
-    //       { x1: 35, x2: 40, n: "Text 5", l: 3 },
-    //       { x1: 41, x2: 45, n: "Text 6", l: 3 },
-    //       { x1: 55, x2: 156, n: "Text 7", l: 3 },
-    //     ],
-    //   },
-    // ];
-
-    // Utils.frameNumberToSeconds
-
-    // const searchResults = [
-    //   { x: 20, n: "Text 4", l: 2 },
-    //   { x: 45, n: "Text 4", l: 1 },
-    // ]
-
-    // https://waldyrious.net/viridis-palette-generator/
-    const barColors = [
-      // "#fde725", "#a0da39", "#4ac16d", "#1fa187", "#277f8e", "#365c8d", "#46327e", "#440154"
-      "#1fa187ff", "#46327eff", "#4ac16dff", "#277f8eff", "#440154ff", "#fde725ff", "#365c8dff", "#a0da39ff"
-    ];
-
-    // Set up the SVG container
-    // const root = selection.selectAll('#timeline').data(selection.data());
-    // root.exit().remove();
-    svg = d3.select("#timeline-svg");
-
-    // Create the scaleLinear
-    linearScale = d3.scaleLinear().domain([0, this.mediaDuration]).range([padding, width - 1]);
-
-    let data = [...this.data];
-
-    // Add names to the chart
-    let heightStart = {}
-    let totalHeight = 50; // Height before the first row
-    svg
-      .selectAll(".name")
-      .data(data)
-      .enter()
-      .append("text")
-      .attr("class", "name")
-      .attr("x", d => 10 + 20 * (d.level ? d.level : 0))
-      .attr("y", (d, i) => {
-        let height = totalHeight + 10
-        totalHeight += d.heightLines * 15 + 10
-        heightStart[i] = height
-        return height + 13
-      })
-      .text((d) => d.name);
-
-    let height = totalHeight + 20
-    // svg.attr("height", height).attr("width", "calc(100% - 40px)");
-    svg.attr("height", height).attr("width", "100%");
-
-    svg
-      .append("clipPath")
-      .attr("id", "myClip")
-      .append("rect")
-      .attr("x", "180")
-      .attr("y", "40")
-      .attr("width", width - padding)
-      .attr("height", totalHeight + 40);
-
-    // Create a single group for all bars
-    const barsGroup = svg.append("g").attr("clip-path", "url(#myClip)");
-
-    // Create individual groups for each bar and its text label
-    const barAndTextGroups = barsGroup.selectAll("g")
-      .data(data.flatMap(d => d.values))
-      .enter()
-      .append("g")
-      .attr("clip-path", (d, i) => `url(#barClip${i})`); // Unique clip-path for each group
-
-    // Define a clip path for each group
-    barAndTextGroups.append("clipPath")
-      .attr("id", (d, i) => `barClip${i}`)
-      .append("rect")
-      .attr("x", (d) => linearScale(d.x1))
-      .attr("y", (d) => heightStart[d.l])
-      .attr("width", (d) => linearScale(d.x2) - linearScale(d.x1))
-      .attr("height", 20);
-
-    // Create bars within each bar and text group
-    barAndTextGroups
-      .append("rect")
-      .attr("rx", "2")
-      .attr("x", (d) => linearScale(d.x1))
-      .attr("y", (d) => heightStart[d.l])
-      .attr("width", (d) => linearScale(d.x2) - linearScale(d.x1))
-      .attr("height", 20) // Height of the bars
-      // .attr("fill", (d) => (d.l % 2 === 0 ? "#622A7F" : "#005aa3"));
-      .attr("fill", (d) => (barColors[d.l % barColors.length]));
-
-    // Add text labels to the bar and text groups
-    barAndTextGroups
-      .append("text")
-      .attr("x", (d) => linearScale(d.x1) + 3)
-      .attr("y", (d) => heightStart[d.l] + 14)
-      .text((d) => d.n)
-      .attr("fill", "white");
-
-    // END OF THE BARS
-
-    // Add x-axis group
-    const xAxisGroup = svg
-      .append("g")
-      .attr("class", "x-axis")
-      .attr("transform", `translate(0, ${paddingBeforeTimeline})`);
-
-    // Add initial x-axis
-    let tickPadding = 6;
-    const xAxis = d3
-      .axisTop(linearScale)
-      .tickFormat(d => {
-        return Utils.secondsToTime(d)
-      })
-      .tickPadding(tickPadding);
-    xAxisGroup.call(xAxis);
-
-
-    // Zoom event handler
-    const zoomed = (event) => {
-      // if (event.sourceEvent && event.sourceEvent.type === "wheel") {
-      //   return true;
-      // }
-      const { transform } = event;
->>>>>>> 1b1238ae
-      const newXScale = transform.rescaleX(linearScale);
-      let [domainStart, domainEnd] = newXScale.domain();
-
-      if (isNaN(domainStart) || isNaN(domainEnd)) return;
-
-      domainStart = Math.max(0, domainStart.toFixed(3));
-      const inDomain = (this.currentTime >= domainStart && this.currentTime <= domainEnd);
-
-<<<<<<< HEAD
-      verticalLine
-        .attr("x1", xPosition)
-        .attr("x2", xPosition)
-        .attr("opacity", inDomain ? 1 : 0);
-
-      if (this.currentTime > domainEnd) {
-        if (playerState) {
-          this.moveRight();
-=======
-      // Update the vertical line
-      // const sliderValue = parseFloat(d3.select("#vertical-slider").node().value);
-      const verticalLineX = newXScale(this.currentTime);
-
-      // console.log("zoomed -> currentTime:", this.currentTime, " new domain:", newXScale.domain());
-
-      this.updateVerticalLine(verticalLineX);
-    }
-
-    // Create zoom behavior
-    zoom = d3
-      .zoom()
-      .scaleExtent([1, 75])
-      .translateExtent([
-        [padding, -Infinity],
-        [width, Infinity],
-      ])
-      .extent([
-        [padding, 0],
-        [width, height],
-      ])
-      .on("zoom", zoomed);
-
-    // Apply zoom behavior to SVG
-    svg.call(zoom).on("wheel.zoom", null)
-    // .on("wheel.zoom", event => {
-    //   if (event.ctrlKey == true) {
-    //     zoomed(d3.event)
-    //     event.preventDefault();
-    //   }
-    //   return null
-    // });
-
-    // Zoom control event handlers
-    // const zoomInButton = document.getElementById("zoom-in");
-    // const zoomOutButton = document.getElementById("zoom-out");
-
-    // zoomInButton.addEventListener("click", () => {
-    //   // const scale = d3.zoomTransform(svg.node()).k;
-    //   svg.transition().call(zoom.scaleBy, 1.2);
-    // });
-
-    // zoomOutButton.addEventListener("click", () => {
-    //   // const scale = d3.zoomTransform(svg.node()).k;
-    //   svg.transition().call(zoom.scaleBy, 0.8);
-    // });
-
-    // Zoom slider event handler
-    // const zoomSlider = document.getElementById("zoom-slider");
-    // zoomSlider.addEventListener("input", () => {
-    //   svg.transition().call(zoom.scaleTo, parseFloat(zoomSlider.value));
-    // });
-
-    // // Get the horizontal slider element
-    // const horizontalSlider = document.getElementById("horizontal-slider");
-
-    // let lastHorizonatlValue = 0
-    // // Add event listener for slider input
-    // horizontalSlider.addEventListener("input", () => {
-    //   const xOffset = horizontalSlider.value - lastHorizonatlValue;
-    //   const currentTransform = d3.zoomTransform(svg.node());
-    //   const newTx = currentTransform.x - xOffset;
-    //   // const newXScale = currentTransform.rescaleX(linearScale);
-    //   svg.call(zoom.transform, d3.zoomIdentity.translate(newTx, 0).scale(currentTransform.k));
-    //   lastHorizonatlValue = horizontalSlider.value
-    // });
-
-    // Initial position of the vertical line
-    const initialXPosition = linearScale(0);
-
-    // const verticalLine =
-    svg
-      .append("line")
-      .attr("class", "vertical-line")
-      .attr("x1", initialXPosition)
-      .attr("y1", 32) // Padding of the current time line
-      .attr("x2", initialXPosition)
-      .attr("y2", height)
-      .attr("stroke", "red")
-      .attr("stroke-width", 1);
-
-    // const mouseLine =
-    svg
-      .append("line")
-      .attr("class", "mouse-line")
-      .attr("x1", initialXPosition)
-      .attr("y1", 0)
-      .attr("x2", initialXPosition)
-      .attr("y2", height)
-      .attr("stroke", "#0050bf")
-      .attr("stroke-width", 1)
-      .attr("opacity", 0);
-
-    // const mouseText =
-    svg
-      .append("text")
-      .attr("class", "mouse-text")
-      .attr("x", initialXPosition)
-      .attr("y", 10)
-      .attr("fill", "#0050bf")
-      .attr("font-size", "11px")
-      .attr("opacity", 0);
-
-    const mouseG = svg
-      .append('g')
-      .attr('class', 'mouse-over-effects')
-
-    // mouseG
-    //   .append('path') // this is the black vertical line to follow mouse
-    //   .attr('class', 'mouse-line')
-    //   .style('stroke', '#4d4d4d')
-    //   .style('stroke-width', '1px')
-    //   .style('opacity', '1')
-
-    mouseG
-      .append('svg:rect') // append a rect to catch mouse movements on canvas
-      .attr('width', width - padding) // can't catch mouse events on a g element
-      .attr('height', height)
-      .attr('x', padding + 1)
-      .attr('fill', 'none')
-      .attr('pointer-events', 'all')
-      .on('click', () => {
-        const transform = d3.zoomTransform(svg.node());
-        const clickX = transform.invertX(d3.pointer(event)[0]);
-        let originalValue = linearScale.invert(clickX);
-        originalValue = Math.max(0, Math.min(originalValue, this.mediaDuration)); // Don't accept values outside the media duration
-        const newXScale = d3.zoomTransform(svg.node()).rescaleX(linearScale);
-        this.$emit("updateTime", originalValue);
-        // this.verticalSlider.value = originalValue
-        this.updateVerticalLine(newXScale(originalValue));
-      })
-      .on('mouseout', function () {
-        // on mouse out hide line, circles and text
-        d3.select('.mouse-line').style('opacity', '0');
-        d3.select('.mouse-text').style('opacity', '0');
-      })
-      .on('mouseover', function () {
-        // on mouse in show line, circles and text
-        d3.select('.mouse-line').style('opacity', '0.5');
-        d3.select('.mouse-text').style('opacity', '0.5');
-      })
-      .on('mousemove', () => {
-        const [mouseOverX, mouseOverY] = d3.pointer(event).slice(0, 2);
-        // const mouseOverX = d3.pointer(event)[0]
-        d3
-          .select(".mouse-line")
-          .attr("x1", mouseOverX)
-          .attr("x2", mouseOverX)
-          .style('opacity', '1');
-
-        const hovering = barAndTextGroups
-          .filter(function () {
-            const rect = this.querySelector("rect");
-            const { x, y, width, height } = Object.fromEntries([...rect.attributes].map(v => [v.name, v.value]));
-            return x <= mouseOverX && Number(x) + Number(width) >= mouseOverX && y <= mouseOverY && Number(y) + Number(height) >= mouseOverY;
-          });
-        if ([...hovering].length && [...hovering][0] != hoveringAnnotation) {
-          hoveringAnnotation = [...hovering][0];
-          const rect = hoveringAnnotation.querySelector("rect");
-          const { x, y, height } = Object.fromEntries([...rect.attributes].map(v => [v.name, v.value]));
-          const event = {
-            x: Number(x),
-            y: Number(y) + Number(height),
-            mouseX: mouseOverX,
-            mouseY: mouseOverY,
-            entry: hovering.data()[0].entry
-          }
-          this.$emit("annotationEnter", event);
-        }
-        else if ([...hovering].length == 0 && hoveringAnnotation) {
-          hoveringAnnotation = null;
-          this.$emit("annotationLeave");
->>>>>>> 1b1238ae
         }
       }
     },
@@ -1105,7 +599,6 @@
         mediaDuration: this.mediaDuration
       });
 
-<<<<<<< HEAD
       // Ensure we have valid dimensions
       if (containerWidth <= 0 || !this.mediaDuration || this.mediaDuration <= 0) {
         console.warn('Invalid dimensions for timeline initialization:', {
@@ -1428,11 +921,6 @@
     if (!this.isMobile) {
       this.initializeTimeline();
     }
-=======
-    this.zoomValue = DEFAULT_ZOOM_LEVEL;
-
-    this.updateCurrentPosition(this.defaultCurrentTime);
->>>>>>> 1b1238ae
   },
   beforeUnmount() {
     window.removeEventListener('resize', this.handleResize);
