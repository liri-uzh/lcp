<template>
  <div :style="`width: ${width}px; height: ${height}px; overflow: hidden;`">
    <svg id="corpusDiagram"></svg>
    <div id="zoomControls">
      <div id="zoomPlus" @click="zoom = Math.min(2.0, zoom - 0.1)">+</div>
      <div id="zoomReset" @click="placeInit()">reset</div>
      <div id="zoomMinus" @click="zoom = Math.max(0.2, zoom + 0.1)">-</div>
    </div>
  </div>
</template>

<script>
import * as d3 from 'd3'
import Utils from '@/utils.js'
import { setTooltips, removeTooltips } from "@/tooltips";

const NATTR_FOLD = 4;
const WIDTH = 650, HEIGHT = 500;

function attrColor(props) {
  if (props.ref)
    return "#6264FF";
  if ("entity" in props)
    return "#1BE5C3";
  if (props.type in {number: 1, integer: 1})
    return "#ABF513";
  if (["dict", "jsonb"].includes(props.type))
    return "#6BD5F3";
  if (props.type in {labels:1, array: 1})
    return "#3BF5B3";
  if (props.type == "image")
    return "#F3906F";
  if (props.type == "_unfolder")
    return "#CCC"
  return "#FBD573"
}
function displayTextWidth(text) {
  const canvas = displayTextWidth.canvas || (displayTextWidth.canvas = document.createElement("canvas"));
  let context = canvas.getContext("2d");
  context.font = "16px / 24px trebuchet ms, verdana, arial, sans-serif";
  let metrics = context.measureText(text);
  return 6 + metrics.width;
}
function forceXCollision(nodes, getWidth) {
  let nodesRef = nodes;
  function force() {
    for (let i = 0; i < nodesRef.length; i++) {
      const d1 = nodesRef[i];
      for (let j = i + 1; j < nodesRef.length; j++) {
        const d2 = nodesRef[j];
        if (d1.y != d2.y) continue;
        const width1 = getWidth(d1);
        const width2 = getWidth(d2);
        const startOverlap = Math.max(d1.x,d2.x);
        const endOverlap = Math.min(d1.x + width1, d2.x + width2);
        if (startOverlap > endOverlap) continue;
        const resolveX = 30 + (endOverlap-startOverlap) * 0.5;
        d1.x -= resolveX;
        d2.x += resolveX;
      }
    }
  }
  force.initialize = function(_) {
    nodesRef = _;
  };
  return force;
}

export default {
  name: "CorpusGraphView",
  data() {
    const layers = this.corpus.layer;
    Object.entries(layers).forEach(([layerName,layerProps])=>{
      if (layerProps.contains && typeof(layerProps.contains)=="string")
        // typeof(layerProps.contains) == 'string' ? layerProps.contains = [layerProps.contains] : layerProps.contains.push
        layerProps.contains = [layerProps.contains];
      if (!layerProps.partOf) return;
      if (!layers[layerProps.partOf].contains)
        layers[layerProps.partOf].contains = [];
      if (typeof(layers[layerProps.partOf].contains) == "string")
        layers[layerProps.partOf].contains = [layers[layerProps.partOf].contains];
      layers[layerProps.partOf].contains.push(layerName);
    });
    const globalAttributesDones = {};
    const additionalParents = {};
    const entities = [];
    for (let [layerName, layerProps] of Object.entries(layers)) {
      const attributes = layerProps.attributes || {};
      if ("meta" in attributes && typeof(attributes.meta)=="object" && Object.keys(attributes.meta).length>=1) {
        for (let [metaAttrName, metaAttrProps] of Object.entries(attributes.meta))
          attributes[metaAttrName] = metaAttrProps;
        delete attributes.meta;
      }
      const nAttrs = Object.keys(attributes).length;
      const folded = nAttrs > NATTR_FOLD;
      for (let [attName, attProps] of Object.entries(attributes)) {
        const attId = `${layerName}_${attName}`;
        if ("entity" in attProps && "name" in attProps) {
          attName = attProps.name;
          additionalParents[attId] = [attProps.entity];
        }
        entities.push({
          id: attId,
          parentId: layerName,
          label: attName,
          attribute: true,
          props: attProps,
          width: displayTextWidth(attName),
          folded: folded
        });
        let subAttributes = null;
        if (attProps.ref && attProps.ref in this.corpus.globalAttributes && !(attProps.ref in globalAttributesDones)) {
          globalAttributesDones[attProps.ref] = true;
          subAttributes = Object.entries(this.corpus.globalAttributes[attProps.ref].keys || {});
        }
        else if (attProps.type == "dict")
          subAttributes = Object.entries(attProps.keys || {});
        if (subAttributes === null)
          continue;
        if (subAttributes.length == 0) {
          entities.at(-1).note = "Sub-attributes missing from config";
          continue;
        }
        entities.at(-1).nAttrs = subAttributes.length;
        const subFolded = subAttributes.length > NATTR_FOLD;
        for (let [subAttName, subAttProps] of subAttributes)
          entities.push({
            id: `${layerName}_${attName}_${subAttName}`,
            parentId: `${layerName}_${attName}`,
            label: subAttName,
            attribute: true,
            props: subAttProps,
            width: displayTextWidth(subAttName),
            folded: subFolded
          });
        entities.push({
          id: `${layerName}_${attName}__unfolder`,
          parentId: `${layerName}_${attName}`,
          label: `show ${subAttributes.length}`,
          attribute: true,
          props: {type: "_unfolder", description: `Click to view all ${subAttributes.length} sub-attributes`},
          width: displayTextWidth(`show ${subAttributes.length}`),
          folded: !subFolded
        });
      }
      entities.push({
        id: `${layerName}__unfolder`,
        parentId: layerName,
        label: `show ${nAttrs}`,
        attribute: true,
        props: {type: "_unfolder", description: `Click to view all ${nAttrs} attributes`},
        width: displayTextWidth(`show ${nAttrs}`),
        folded: !folded
      });
      const layerEntity = {
        id: layerName,
        label: layerName,
        width: displayTextWidth(layerName),
        nAttrs: nAttrs,
        anchors: ["stream","time","location"].filter(a=>Utils.isAnchored(layerName,this.corpus.layer,a))
      };
      entities.push(layerEntity);
    }
    for (let [layerName, layerProps] of Object.entries(this.corpus.layer)) {
      if (!layerProps.contains) continue;
      const children = entities.filter((e)=>layerProps.contains.includes(e.id));
      if (children.length==0) continue;
      children.forEach(child=>{
        if (!child.parentId) {
          child.parentId = layerName;
          return;
        }
        additionalParents[child.id] = additionalParents[child.id] || [];
        additionalParents[child.id].push(layerName);
      })
    }
    for (let entity of entities)
      entity.parentId = entity.parentId || "_root";
    const rootLabel = this.corpus.shortname || this.corpus.meta.shortname;
    entities.unshift({id:"_root", label: rootLabel, width: displayTextWidth(rootLabel)});
    entities.forEach((e)=>e.folded = e.folded || false);
    return {
      entities: entities,
      additionalParents: additionalParents,
      viewBoxOffset: {x: 0, y: 0},
      zoom: 1,
      width: WIDTH,
      height: HEIGHT
    };
  },
  props: ["corpus"],
  methods: {
    placeInit() {
      const svgInDOM = document.querySelector("#corpusDiagram");
      this.viewBoxOffset = {x: -1 * Math.round(WIDTH/2), y: 0};
      svgInDOM.setAttribute("viewBox", `${this.viewBoxOffset.x} ${this.viewBoxOffset.y} ${WIDTH} ${HEIGHT}`);
    },
    title(node) {
      const props = node.data.props;
      let title = (props||node.data).description || node.data.label;
      if (props && props.type && props.type != "_unfolder")
        title += ` [${node.data.props.type}]`;
      if (node.data.anchors && node.data.anchors.length > 0)
        title += "; " +
                (node.data.anchors||[]).map(a=>Object({stream:"character-",time:"time-",location:"location-"})[a]).join(" and ") +
                "aligned";
      if (props && props.values instanceof Array)
        title += "; Possible values: " + node.data.props.values.join(" ");
      if ("entity" in (props||{}))
        title += `; points to ${props.entity}`
      return title;
    },
    drawTree() {
      const nodeWidth = 50, nodeHeight = 50;
      const horizontalSep = 20, verticalSep = 50;

      const unfoldedentities = this.entities.filter((s)=>!s.folded && (!s.parentId || !this.entities.find(e=>e.id == s.parentId).folded));

      let hierarchy = d3.stratify()(unfoldedentities);
      const treeLayout = d3.tree()
        // .size([WIDTH,HEIGHT])
        .nodeSize([nodeWidth+horizontalSep,nodeHeight+verticalSep]);
      hierarchy = treeLayout(hierarchy);

      const links = hierarchy.links();
      const nodes = hierarchy.descendants();

      const additionalLinks = Object.entries(this.additionalParents).map(([parentId,childrenIds])=>{
        const parentNode = nodes.find((n)=>n.id==parentId);
        if (!parentNode) return null;
        return childrenIds.map((cid)=>{
          const child = nodes.find((n)=>n.id==cid);
<<<<<<< HEAD
          const [parentWidth, childWidth] = [parent, child].map(x=>displayTextWidth(x.label));
          return Object({
            source: {x: parent.x, y: parent.y, data: {width: parentWidth}},
            target: {x: child.x, y: child.y, data: {width: childWidth}}
=======
          return Object({
            source: {
              data: {
                width: 10
              },
              id: child.id,
              x: child.x,
              y: child.y
            },
            target: {
              data: {
                width: child.width
              },
              id: parentNode.id,
              x: parentNode.x,
              y: parentNode.y,
              child: {
                data : {
                  width: child.width
                },
                id: child.id,
                x: child.x,
                y: child.y
              }
            }
>>>>>>> cdefc716
          });
        });
      }).flat().filter(x=>x != null);

      this.corpusTree.selectAll("*").remove();

      const svgLines = this.corpusTree
        .selectAll("line")
        .data([...links, ...additionalLinks])
        .join('line')
        .style('stroke', (d) => d.target.data.attribute ? 'brown' : 'darkgrey');

      const svgBoxes = this.corpusTree.selectAll("g")
        .data(nodes)
        .enter()
        .append("g");

      const svgRects = svgBoxes
        .append("rect")
        .attr("width", (d) => d.data.width)
        .attr("height", () => nodeHeight)
        .attr("rx", (d) => d.data.attribute ? 5 : 0 )
        .attr("ry", (d) => d.data.attribute ? 5 : 0 )
        .attr("style",
          (d) => Object.entries({
            fill: d.data.attribute ? attrColor(d.data.props) : "#EEE",
            stroke: d.data.attribute ? "#333" : "#999",
            "stroke-width": d.data.attribute ? "2px" : "1px"
          }).map(([p,v])=>`${p}:${v};`).join(' ')
        )
        .attr("class", "tooltips")
        .attr("title", (d) => this.title(d) )
        .on("pointerdown", (e,node)=>{
          if (!node.parent) return e;
          let id = node.id;
          if (node.data.attribute && node.data.props.type == "_unfolder")
            id = node.data.parentId;
          const entity = this.entities.find(e=>e.id == id);
          if (!entity) return;
          if (!entity.nAttrs || entity.nAttrs == 1) return;
          this.entities.forEach(e=>e.parentId != id || !e.attribute || (e.folded = !e.folded));
          this.drawTree();
          setTooltips();
        });

      const svgAnchors = svgBoxes
        .append("text")
        .attr("font-size", "smaller")
        .text( (d) => (d.data.anchors||[]).map(a=>Object({stream:"c",time:"t",location:"l"})[a]).join(".") )
        .attr("text-anchor", "end");

      const svgTexts = svgBoxes
        .append("text")
        .attr("fill", "black")
        .attr("dominant-baseline", "middle")
        .attr("text-anchor", "middle")
        .text( (d) => d.data.label );

      const simulation = d3.forceSimulation(nodes)
        .force("collision", forceXCollision(nodes, d=>d.data.width));

      simulation.alpha(1).restart();
      for (let i = 0; i < 100; i++)
        simulation.tick();
      simulation.stop();

      svgRects
        .attr("x", d => d.x )
        .attr("y", d => d.y );
      svgAnchors
        .attr("x", d => d.x + d.data.width - 2 )
        .attr("y", d => d.y + 10);
      svgTexts
        .attr("x", d => d.x + d.data.width/2 )
        .attr("y", d => d.y + nodeHeight/2 );
      svgLines
        .attr("x1", d => d.source.x + d.source.data.width/2 )
        .attr("x2", d => d.target.x + d.target.data.width/2 )
        .attr("y1", d => d.source.y + nodeHeight/2 )
        .attr("y2", d => d.target.y + nodeHeight/2 );
    },
    onPointerDown: function (event) {
      this.isClicked = true;
      const x = event.pageX;
      const y = event.pageY;
      this.viewBoxPointer = {
        x: x + this.viewBoxOffset.x,
        y: y + this.viewBoxOffset.y,
      };
    },
    onPointerUp: function () {
      this.isClicked = false;
    },
    onPointerMove: function (event) {
      if (this.isClicked) {
          const x = this.viewBoxPointer.x - event.pageX;
          const y = this.viewBoxPointer.y - event.pageY;
          this.viewBoxOffset = {x: x, y: y};
          const [w, h] = (this.svg.attr("viewBox") || `_ _ ${WIDTH} ${HEIGHT}`)
            .split(" ").map(x=>parseInt(x)).slice(2,4);
          this.svg.attr("viewBox", `${x} ${y} ${w} ${h}`);
      }
    },
  },
  computed: {
  },
  watch: {
    zoom: {
      handler() {
        const svgInDOM = document.querySelector("svg#corpusDiagram");
        const [x,y] = svgInDOM.getAttribute("viewBox").split(" ").map(x=>parseInt(x)).slice(0,2);
        svgInDOM.setAttribute(
          "viewBox",
          [x, y, Math.round(WIDTH * this.zoom), Math.round(HEIGHT * this.zoom)].join(" ")
        );
      }
    }
  },
  mounted() {
    this.placeInit();
    this.svg = d3
      .select("svg#corpusDiagram")
      .attr("width", WIDTH)
      .attr("height", HEIGHT)
      .attr("cursor", "grab")
      .attr("position", "relative");
    this.corpusTree = this.svg.append("g");
    this.drawTree();

    this.svg.on("pointerdown", this.onPointerDown);
    this.svg.on("pointerup", this.onPointerUp);
    this.svg.on("pointerleave", this.onPointerUp);
    this.svg.on("pointermove", this.onPointerMove);

    const svgInDOM = document.querySelector("svg#corpusDiagram");
    svgInDOM.parentElement.addEventListener("wheel", (e)=>{
      e.preventDefault();
      e.stopPropagation();
      this.zoom = Math.max(0.2, Math.min(2.0, this.zoom + e.deltaY/250));
    });
    setTooltips();
  },
  updated() {
    setTooltips();
  },
  beforeUnmount() {
    removeTooltips();
  }
};
</script>

<style>
#corpusDiagram text {
  font-family: trebuchet ms, verdana, arial, sans-serif;
  pointer-events: none;
  user-select: none;
}
#zoomControls {
  display: flex;
  flex-direction: column;
  align-items: center;
  justify-content: center;
  position: absolute;
  width: 100px;
  height: 100px;
  right: 1em;
  bottom: 1em;
}
#zoomControls div {
  text-align: center;
  font-size: 1.5em;
  line-height: 1em;
  height: 1em;
  width: 1em;
  font-variant: small-caps;
  font-weight: bold;
  color: white;
  background-color: gray;
  border-radius: 0.1em;
  margin: 0.15em 0em;
}
#zoomControls div:hover {
  cursor: pointer;
  background-color: lightgray;
  color: black;
}
#zoomControls #zoomReset {
  width: unset;
  font-size: 1.25em;
  padding: 0em 0.2em;
}
</style><|MERGE_RESOLUTION|>--- conflicted
+++ resolved
@@ -230,12 +230,6 @@
         if (!parentNode) return null;
         return childrenIds.map((cid)=>{
           const child = nodes.find((n)=>n.id==cid);
-<<<<<<< HEAD
-          const [parentWidth, childWidth] = [parent, child].map(x=>displayTextWidth(x.label));
-          return Object({
-            source: {x: parent.x, y: parent.y, data: {width: parentWidth}},
-            target: {x: child.x, y: child.y, data: {width: childWidth}}
-=======
           return Object({
             source: {
               data: {
@@ -261,7 +255,6 @@
                 y: child.y
               }
             }
->>>>>>> cdefc716
           });
         });
       }).flat().filter(x=>x != null);
