--- conflicted
+++ resolved
@@ -324,14 +324,6 @@
                     <div class="col-12" v-if="WSDataResults && WSDataResults.result">
                       <nav>
                         <div class="nav nav-tabs" id="nav-results-tabs" role="tablist">
-<<<<<<< HEAD
-                          <template v-for="(resultSet, index) in WSDataResults.result['0']
-                            .result_sets">
-                            <button class="nav-link" :class="index == 0 ? 'active' : ''"
-                              :id="`nav-results-tabs-${index}`" data-bs-toggle="tab"
-                              :data-bs-target="`#nav-results-${index}`" type="button" role="tab"
-                              :aria-controls="`nav-results-${index}`" aria-selected="true" :key="`result-btn-${index}`"
-=======
                           <template
                             v-for="(resultSet, index) in WSDataResults.result['0']
                               .result_sets"
@@ -348,7 +340,6 @@
                               :aria-controls="`nav-results-${index}`"
                               aria-selected="true"
                               :key="`result-btn-${index}`"
->>>>>>> 949e49a6
                               v-if="
                                 (resultSet.type == 'plain' &&
                                   WSDataSentences &&
@@ -360,28 +351,14 @@
                                 :icon="['fas', 'circle-nodes']" />
                               <FontAwesomeIcon v-else :icon="['fas', 'chart-simple']" />
                               {{ resultSet.name }}
-<<<<<<< HEAD
-                              <small>(<span v-if="resultSet.type == 'plain'">
-                                  {{
-                                    WSDataSentences && WSDataSentences.result[index + 1]
-                                      ? WSDataSentences.result[index + 1].length
-                                      : 0
-                                  }}</span>
-                                <span v-else>{{
-=======
                               <small>
                                 <span>{{
->>>>>>> 949e49a6
                                   WSDataResults && WSDataResults.result[index + 1]
                                     ? WSDataResults.result[index + 1].length
                                     : 0
                                 }}</span>
-<<<<<<< HEAD
-                                )</small>
-=======
                               </small
                               >
->>>>>>> 949e49a6
                             </button>
                           </template>
                         </div>
@@ -411,18 +388,6 @@
                                 KWIC
                               </a>
                             </div>
-<<<<<<< HEAD
-                            <ResultsPlainTableView v-if="plainType == 'table' || resultContainsSet(resultSet)"
-                              :data="WSDataSentences.result[index + 1]" :sentences="WSDataSentences.result[-1]"
-                              :languages="selectedLanguages" :meta="WSDataMeta" :attributes="resultSet.attributes"
-                              :corpora="selectedCorpora" @updatePage="updatePage" @playMedia="playMedia"
-                              @hoverResultLine="hoverResultLine" :resultsPerPage="resultsPerPage" :loading="loading" />
-                            <ResultsKWICView v-else-if="resultContainsSet(resultSet) == false"
-                              :data="WSDataSentences.result[index + 1]" :sentences="WSDataSentences.result[-1]"
-                              :languages="selectedLanguages" :meta="WSDataMeta" :attributes="resultSet.attributes"
-                              :corpora="selectedCorpora" @updatePage="updatePage" :resultsPerPage="resultsPerPage"
-                              :loading="loading" />
-=======
                             <ResultsPlainTableView
                               v-if="plainType == 'table' || resultContainsSet(resultSet)"
                               :data="WSDataResults.result[index + 1] || []"
@@ -449,7 +414,6 @@
                               :resultsPerPage="resultsPerPage"
                               :loading="loading"
                             />
->>>>>>> 949e49a6
                           </span>
                           <ResultsTableView v-else-if="resultSet.type != 'plain'"
                             :data="WSDataResults.result[index + 1]" :languages="selectedLanguages"
@@ -1344,21 +1308,6 @@
           //   this.loading = false;
           // }
           return;
-<<<<<<< HEAD
-        } else if (data["action"] == "meta") {
-          const meta = data.result["-2"]; // change this?
-          for (let layer in meta) {
-            this.WSDataMeta[layer] = this.WSDataMeta[layer] || {};
-            this.WSDataMeta[layer] = { ...this.WSDataMeta[layer], ...meta[layer] };
-          }
-          // } else if (data["action"] === "started_export") {
-          //   this.loading = false;
-          //   useNotificationStore().add({
-          //     type: "success",
-          //     text: "Started the export process...",
-          //   });
-=======
->>>>>>> 949e49a6
         } else if (data["action"] === "failed") {
           this.loading = false;
           if (data.sql) {
@@ -1487,13 +1436,7 @@
       }
       if (to_export) {
         data["to_export"] = to_export;
-<<<<<<< HEAD
-        this.nExport = Number((String(this.nExport) || "200").replace(/\D/, ''));
-        if (isNaN(this.nExport)) this.nExport = 200;
-        data["total_results_requested"] = this.nExport;
-=======
         data["requested"] = Math.max(this.nExport, 1);
->>>>>>> 949e49a6
       }
       console.log("submitting with total results requested", data["total_results_requested"]);
       let retval = await useCorpusStore().fetchQuery(data);
@@ -1669,7 +1612,6 @@
         return Math.max(this.percentageDone, this.percentageWordsDone);
       else return this.percentageDone;
     },
-<<<<<<< HEAD
     processedSavedQueries() {
       if (!this.userQueries) return [];
 
@@ -1678,7 +1620,7 @@
         query_name: q.query?.query_name || "",
       })).filter((q) => q.query?.query_type === this.currentTab);
     },
-=======
+
     nKwics() {
       const kwic_keys = ((this.WSDataResults.result[0]||{}).result_sets||[])
         .map((rs,n)=>rs.type=="plain"?n+1:-1)
@@ -1689,7 +1631,6 @@
           .map(([rkey,results])=>[rkey,results.length])
       );
     }
->>>>>>> 949e49a6
   },
   mounted() {
     // this.userId = this.userData.user.id;
