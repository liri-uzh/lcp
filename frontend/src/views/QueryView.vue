<template>
  <div class="query">
    <div class="container-fluid mt-4 px-4">
      <div class="row">
        <div class="col">
          <Title :title="$t('common-query')" />
        </div>
      </div>
      <div class="row mt-2">
        <div class="col-12 col-md-4">
          <div class="form-group row">
            <label for="staticEmail" class="col-sm-3 col-form-label">
              {{ $t('common-corpora') }}
              <!-- <div
                v-if="selectedCorpora && selectedCorpora.corpus"
                class="details-button icon-3 tooltips corpus-structure-button"
                @click.stop="switchGraph()"
                title="Show/hide corpus structure"
              >
                <FontAwesomeIcon :icon="['fas', 'circle-info']" />
              </div> -->
            </label>
            <div class="col-sm-9">
              <multiselect v-model="selectedCorpora" :options="corporaOptions" placeholder="Select corpus"
                :multiple="false" label="name" track-by="value"></multiselect>
            </div>
          </div>
          <div class="form-group row mt-1" v-if="selectedCorpora && availableLanguages.length > 1">
            <label for="staticEmail" class="col-sm-3 col-form-label">{{ $t('common-languages') }}</label>
            <div class="col-sm-9">
              <multiselect v-model="selectedLanguages" :options="availableLanguages" :multiple="true"></multiselect>
            </div>
          </div>
        </div>
      </div>
      <div class="row mt-5" v-if="selectedCorpora">
        <div class="col-12 mt-3">
          <div class="form-floating mb-3">
            <nav>
              <div class="nav nav-tabs" id="nav-main-tab" role="tablist"
                :class="{ 'reverse-items': ['soundscript', 'videoscope'].includes(appType) }">
                <button class="nav-link" :class="{ active: activeMainTab === 'query' }" id="nav-query-tab"
                  data-bs-toggle="tab" data-bs-target="#nav-query" type="button" role="tab" aria-controls="nav-query"
                  aria-selected="true" @click="activeMainTab = 'query'">
                  {{ $t('common-query') }}
                </button>
                <button class="nav-link" :class="{ active: activeMainTab === 'data' }" id="nav-data-tab"
                  data-bs-toggle="tab" data-bs-target="#nav-data" type="button" role="tab" aria-controls="nav-data"
                  aria-selected="false" @click="activeMainTab = 'data'">
                  {{ $t('common-data') }}
                  <div class="lds-ripple lds-white lds-xs" v-if="loading">
                    <div></div>
                    <div></div>
                  </div>
                </button>
                <!-- <button
                  class="nav-link"
                  :class="{ active: activeMainTab === 'explore' }"
                  id="nav-explore-tab"
                  data-bs-toggle="tab"
                  data-bs-target="#nav-explore"
                  type="button"
                  role="tab"
                  aria-controls="nav-explore"
                  aria-selected="false"
                  v-if="showExploreTab()"
                >
                  Explore
                </button> -->
              </div>
            </nav>
            <div class="tab-content" id="nav-main-tabContent">
              <div class="tab-pane fade pt-3"
                :class="{ active: activeMainTab === 'query', show: activeMainTab === 'query' }" id="nav-query"
                role="tabpanel" aria-labelledby="nav-query-tab">
                <div class="mt-3">
                  <button type="button" @click="submit" class="btn btn-primary me-1 mb-1"
                    :disabled="isSubmitDisabled()">
                    <FontAwesomeIcon :icon="['fas', 'magnifying-glass-chart']" />
                    {{ loading == "resubmit" ? $t('common-resubmit') : $t('common-submit') }}
                  </button>

                  <button
                    type="button"
                    v-if="queryStatus in {'satisfied':1,'finished':1} && !loading && userData.user.anon != true"
                    class="btn btn-primary me-1 mb-1"
                    data-bs-toggle="modal"
                    data-bs-target="#exportModal"
                    @click="setExportFilename('xml')"
                  >
                    <FontAwesomeIcon :icon="['fas', 'file-export']" />
                    {{ $t('common-export') }}
                  </button>

                  <button type="button" v-if="queryStatus == 'satisfied' && !loading && userData.user.anon != true"
                    @click="submitFullSearch" class="btn btn-primary me-1 mb-1">
                    <FontAwesomeIcon :icon="['fas', 'magnifying-glass-chart']" />
                    {{ $t('common-search-whole') }}
                  </button>
                  <button v-else-if="loading" type="button" @click="stop" :disabled="loading == false"
                    class="btn btn-primary me-1 mb-1">
                    <FontAwesomeIcon :icon="['fas', 'xmark']" />
                    {{ $t('common-stop') }}
                  </button>
                </div>
                <div class="row">
                  <div class="col-12 col-md-6">
                    <div class="form-floating mb-3">
                      <nav>
                        <div class="nav nav-tabs justify-content-end" id="nav-query-tab" role="tablist">
                          <button class="nav-link" id="nav-plaintext-tab" data-bs-toggle="tab"
                            data-bs-target="#nav-plaintext" type="button" role="tab" aria-controls="nav-plaintext"
                            aria-selected="false" @click="setTab('text')">
                            {{ $t('common-text') }}
                          </button>
                          <button class="nav-link active" id="nav-dqd-tab" data-bs-toggle="tab"
                            data-bs-target="#nav-dqd" type="button" role="tab" aria-controls="nav-dqd"
                            aria-selected="true" @click="setTab('dqd')">
                            DQD
                          </button>
                          <button class="nav-link" id="nav-cqp-tab" data-bs-toggle="tab" data-bs-target="#nav-cqp"
                            type="button" role="tab" aria-controls="nav-cqp" aria-selected="false"
                            @click="setTab('cqp')">
                            CQP
                          </button>
                          <button class="nav-link" id="nav-json-tab" data-bs-toggle="tab" data-bs-target="#nav-json"
                            type="button" role="tab" aria-controls="nav-json" aria-selected="false"
                            @click="setTab('json')">
                            JSON
                          </button>
                          <button v-if="sqlQuery" class="nav-link" id="nav-sql-tab" data-bs-toggle="tab"
                            data-bs-target="#nav-sql" type="button" role="tab" aria-controls="nav-sql"
                            aria-selected="false" @click="setTab(currentTab = 'sql')">
                            SQL
                          </button>
                        </div>
                      </nav>
                      <div class="tab-content" id="nav-query-tabContent">
                        <div class="tab-pane fade pt-3" id="nav-plaintext" role="tabpanel"
                          aria-labelledby="nav-plaintext-tab">
                          <input class="form-control" type="text" placeholder="Query (e.g. a cat)" :class="isQueryValidData == null || isQueryValidData.valid == true
                            ? 'ok'
                            : 'error'
                            " v-model="textsearch" @keyup="$event.key == 'Enter' && this.submit()" />
                          <!-- <label for="floatingTextarea">Query</label> -->
                          <p class="error-text text-danger" v-if="isQueryValidData && isQueryValidData.valid != true">
                            {{ isQueryValidData.error }}
                          </p>
                        </div>
                        <div class="tab-pane fade show active pt-3" id="nav-dqd" role="tabpanel"
                          aria-labelledby="nav-results-tab">
                          <EditorView :query="queryDQD" :defaultQuery="defaultQueryDQD" :corpora="selectedCorpora"
                            :invalidError="isQueryValidData && isQueryValidData.valid != true
                              ? isQueryValidData.error
                              : null
                              " @submit="submit" @update="updateQueryDQD" />
                          <p class="error-text text-danger mt-3" v-if="
                            isQueryValidData && isQueryValidData.valid != true && debug
                          ">
                            {{ isQueryValidData.error }}
                          </p>
                        </div>
                        <div class="tab-pane fade pt-3" id="nav-cqp" role="tabpanel" aria-labelledby="nav-cqp-tab">
                          <textarea class="form-control query-field" placeholder="Query (e.g. [word=&quot;hello&quot;])"
                            :class="isQueryValidData == null || isQueryValidData.valid == true
                              ? 'ok'
                              : 'error'
                              " v-model="cqp"
                            @keyup="$event.key == 'Enter' && $event.ctrlKey && this.submit()"></textarea>
                          <!-- <label for="floatingTextarea">Query</label> -->
                          <p class="error-text text-danger" v-if="isQueryValidData && isQueryValidData.valid != true">
                            {{ isQueryValidData.error }}
                          </p>
                        </div>
                        <div class="tab-pane fade pt-3" id="nav-json" role="tabpanel" aria-labelledby="nav-json-tab">
                          <textarea class="form-control query-field" placeholder="Query (e.g. test.*)" :class="isQueryValidData == null || isQueryValidData.valid == true
                            ? 'ok'
                            : 'error'
                            " v-model="query"></textarea>
                          <!-- <label for="floatingTextarea">Query</label> -->
                          <p class="error-text text-danger" v-if="isQueryValidData && isQueryValidData.valid != true">
                            {{ isQueryValidData.error }}
                          </p>
                        </div>
                        <div v-if="sqlQuery" class="tab-pane fade pt-3" id="nav-sql" role="tabpanel"
                          aria-labelledby="nav-sql-tab">
                          <textarea class="form-control query-field" v-model="sqlQuery"></textarea>
                        </div>
                      </div>
                    </div>
                    <div class="mt-3">
                      <button type="button" v-if="!loading && userData.user.anon != true && userQueryVisible()"
                        :disabled="isQueryValidData && isQueryValidData.valid != true" class="btn btn-primary me-2 mb-2"
                        data-bs-toggle="modal" data-bs-target="#saveQueryModal">
                        <FontAwesomeIcon :icon="['fas', 'file-export']" />
                        {{ $t('common-save-query') }}
                      </button>
                      <button type="button" v-if="!loading && userQueryVisible() && selectedQuery"
                        :disabled="(isQueryValidData && isQueryValidData.valid != true)"
                        class="btn btn-danger me-2 mb-2" data-bs-toggle="modal" data-bs-target="#deleteQueryModal">
                        <FontAwesomeIcon :icon="['fas', 'trash']" />
                        {{ $t('common-delete-query') }}
                      </button>
                      <div v-if="userQueryVisible()">
                        <multiselect v-model="selectedQuery" :options="processedSavedQueries" :searchable="true"
                          :clear-on-select="false" :close-on-select="true" placeholder="Select a saved query"
                          label="query_name" track-by="idx" @select="handleQuerySelection"></multiselect>
                        <!-- <p v-if="selectedQuery">
                          Selected query: {{ selectedQuery.query_name }}
                        </p> -->
                      </div>
                    </div>
                  </div>
                  <div class="col-12 col-md-6">
                    <div class="corpus-graph mt-3" v-if="selectedCorpora">
                      <FontAwesomeIcon :icon="['fas', 'expand']" @click="openGraphInModal" data-bs-toggle="modal"
                        data-bs-target="#corpusDetailsModal" />
                      <CorpusGraphView :corpus="selectedCorpora.corpus" :key="graphIndex" v-if="showGraph == 'main'"
                        @graphReady="resizeGraph" />
                    </div>
                  </div>
                </div>
              </div>
              <div class="tab-pane fade" :class="{ active: activeMainTab === 'data', show: activeMainTab === 'data' }"
                id="nav-data" role="tabpanel" aria-labelledby="nav-data-tab">
                <PlayerComponent v-if="selectedCorpora && showExploreTab()" :key="selectedCorpora"
                  :selectedCorpora="selectedCorpora" :selectedMediaForPlay="selectedMediaForPlay"
                  :hoveredResult="hoveredResult" :dataType="corpusDataType(selectedCorpora.corpus)"
                  @switchToQueryTab="setMainTab" />

                <hr>
                <div class="mt-5 row" v-if="querySubmitted">
<<<<<<< HEAD
                  <div class="col-12 col-md-6">
=======
                  <div class="col-6">
>>>>>>> 1b1238ae
                    <h6 class="mb-2">{{ $t('common-query-result') }}</h6>
                    <div class="progress mb-2">
                      <div class="progress-bar" :class="loading ? 'progress-bar-striped progress-bar-animated' : ''
                        " role="progressbar" :style="`width: ${percentageDone}%`" :aria-valuenow="percentageDone"
                        aria-valuemin="0" aria-valuemax="100">
                        {{ (percentageDone || 0.0).toFixed(2) }}%
                      </div>
                    </div>
                  </div>
<<<<<<< HEAD
                  <div class="col-12 col-md-6">
=======
                  <div class="col-6">
>>>>>>> 1b1238ae
                    <h6 class="mb-2">{{ $t('common-total-progress') }}</h6>
                    <div class="progress mb-2">
                      <div class="progress-bar" :class="loading ? 'progress-bar-striped progress-bar-animated' : ''
                        " role="progressbar" :style="`width: ${percentageTotalDone}%`"
                        :aria-valuenow="percentageTotalDone" aria-valuemin="0" aria-valuemax="100">
                        {{ percentageTotalDone.toFixed(2) }}%
                      </div>
                    </div>
                  </div>
                  <div class="col-12" id="results">
                    <div class="row mb-4">
                      <div class="col">
                        <p class="mb-1">
                          {{ $t('common-number-results') }}:
                          <span class="text-bold" v-html="WSDataResults.total_results_so_far"></span>
                        </p>
                      </div>
                      <div class="col">
                        <p class="mb-1">
                          {{ $t('common-projected-results') }}:
                          <span class="text-bold" v-html="WSDataResults.projected_results"></span>
                        </p>
                      </div>
                      <div class="col">
                        <p class="mb-1">
                          {{ $t('common-batch-done') }}:
                          <span class="text-bold" v-html="WSDataResults.batches_done"></span>
                        </p>
                      </div>
                      <div class="col">
                        <p class="mb-1">
                          {{ $t('common-status') }}:
                          <!-- <span class="text-bold" v-html="WSDataResults.status"></span> -->
                          <span class="text-bold" v-html="queryStatus"></span>
                        </p>
                      </div>
                    </div>
                  </div>
                </div>

                <div v-if="showResultsNotification && queryStatus == 'satisfied' && !loading"
                  class="tooltip bs-tooltip-auto fade show" role="tooltip" style="
                    position: absolute;
                    left: 50vw;
                    transform: translate(-50%, -100%);
                    margin: 0px;
                    z-index: 10;
                  " data-popper-placement="top">
                  <div class="tooltip-arrow" style="position: absolute; left: 50%"></div>
                  <div class="tooltip-inner">
                    <div>
                      {{ $t('platform-general-fetched-results') }}
                    </div>
                    <div style="margin-top: 0.5em">
                      <input type="checkbox" id="dontShowResultsNotif" />
                      <label for="dontShowResultsNotif">{{ $t('common-dont-show-again') }}</label>
                      <button @click="dismissResultsNotification" style="
                          border: solid 1px white;
                          border-radius: 0.5em;
                          margin-left: 0.25em;
                          color: white;
                          background-color: transparent;
                        ">
                        {{ $t('common-ok').toUpperCase() }}
                      </button>
                    </div>
                  </div>
                </div>

                <div v-if="percentageDone == 100 && (!WSDataSentences || !WSDataSentences.result)"
                  style="text-align: center" class="mb-3 mt-2">
                  <div v-if="WSDataResults && WSDataResults.total_results_so_far == 0">
                    {{ $t('common-no-results') }}!
                  </div>
                  <div>
                    {{ $t('common-loading-results') }}...
                  </div>
                </div>
                <div class="mt-2">
                  <div class="row">
                    <div class="col-12" v-if="WSDataResults && WSDataResults.result">
                      <nav>
                        <div class="nav nav-tabs" id="nav-results-tabs" role="tablist">
                          <template
                            v-for="(resultSet, index) in WSDataResults.result['0']
                              .result_sets"
                          >
                            <button
                              class="nav-link"
                              :class="index == 0 ? 'active' : ''"
                              :id="`nav-results-tabs-${index}`"
                              data-bs-toggle="tab"
                              :data-bs-target="`#nav-results-${index}`"
                              @click.stop.prevent="activeResultIndex = (index+1)"
                              type="button"
                              role="tab"
                              :aria-controls="`nav-results-${index}`"
                              aria-selected="true"
                              :key="`result-btn-${index}`"
                              v-if="
                                (resultSet.type == 'plain' &&
                                  WSDataSentences &&
                                  WSDataSentences.result) ||
                                resultSet.type != 'plain'
                              ">
                              <FontAwesomeIcon v-if="resultSet.type == 'plain'" :icon="['fas', 'barcode']" />
                              <FontAwesomeIcon v-else-if="resultSet.type == 'collocation'"
                                :icon="['fas', 'circle-nodes']" />
                              <FontAwesomeIcon v-else :icon="['fas', 'chart-simple']" />
                              {{ resultSet.name }}
                              <small>
                                <span>{{
                                  WSDataResults && WSDataResults.result[index + 1]
                                    ? WSDataResults.result[index + 1].length
                                    : 0
                                }}</span>
                              </small
                              >
                            </button>
                          </template>
                        </div>
                      </nav>
                      <div class="tab-content" id="nav-results-tabsContent">
                        <div class="tab-pane fade show pt-3" :class="index == 0 ? 'active' : ''"
                          :id="`nav-results-${index}`" role="tabpanel" :aria-labelledby="`nav-results-${index}-tab`"
                          v-for="(resultSet, index) in WSDataResults.result['0'].result_sets"
                          :key="`result-tab-${index}`">
                          <span v-if="
                            resultSet.type == 'plain' &&
                            WSDataSentences &&
                            WSDataSentences.result
                          ">
                            <div class="btn-group mt-2 btn-group-sm mb-3">
                              <a href="#" @click.stop.prevent="plainType = 'table'" class="btn" :class="plainType == 'table' || resultContainsSet(resultSet)
                                ? 'active btn-primary'
                                : 'btn-light'
                                ">
                                <FontAwesomeIcon :icon="['fas', 'table']" />
                                {{ $t('common-plain') }}
                              </a>
                              <a v-if="resultContainsSet(resultSet) == false" href="#"
                                @click.stop.prevent="plainType = 'kwic'" class="btn" :class="plainType == 'kwic' ? 'active btn-primary' : 'btn-light'
                                  " aria-current="page">
                                <FontAwesomeIcon :icon="['fas', 'barcode']" />
                                KWIC
                              </a>
                            </div>
                            <ResultsPlainTableView
                              v-if="plainType == 'table' || resultContainsSet(resultSet)"
                              :data="WSDataResults.result[index + 1] || []"
                              :sentences="WSDataSentences.result[-1] || []"
                              :languages="selectedLanguages"
                              :meta="WSDataMeta"
                              :attributes="resultSet.attributes"
                              :corpora="selectedCorpora"
                              @updatePage="updatePage"
                              @playMedia="playMedia"
                              @hoverResultLine="hoverResultLine"
                              :resultsPerPage="resultsPerPage"
                              :loading="loading"
                            />
                            <ResultsKWICView
                              v-else-if="resultContainsSet(resultSet) == false"
                              :data="WSDataResults.result[index + 1] || []"
                              :sentences="WSDataSentences.result[-1] || []"
                              :languages="selectedLanguages"
                              :meta="WSDataMeta"
                              :attributes="resultSet.attributes"
                              :corpora="selectedCorpora"
                              @updatePage="updatePage"
                              :resultsPerPage="resultsPerPage"
                              :loading="loading"
                            />
                          </span>
                          <ResultsTableView v-else-if="resultSet.type != 'plain'"
                            :data="WSDataResults.result[index + 1]" :languages="selectedLanguages"
                            :attributes="resultSet.attributes" :meta="WSDataMeta" :resultsPerPage="resultsPerPage"
<<<<<<< HEAD
                            :type="resultSet.type" />
=======
                            :type="resultSet.type" :corpora="selectedCorpora" />
>>>>>>> 1b1238ae
                        </div>
                      </div>
                    </div>
                  </div>
                </div>

              </div>
            </div>
          </div>
        </div>
      </div>
    </div>

    <!-- Modal -->
    <div class="modal fade" id="exportModal" tabindex="-1" aria-labelledby="exportModalLabel" aria-hidden="true">
      <div class="modal-dialog modal-xl">
        <div class="modal-content">
          <div class="modal-header">
            <h5 class="modal-title" id="exportModalLabel">{{ $t('common-export-results') }}</h5>
            <button type="button" class="btn-close" data-bs-dismiss="modal" aria-label="Close"></button>
          </div>
          <div class="modal-body text-start">
            <div class="form-floating mb-3">
              <nav>
                <div class="nav nav-tabs justify-content-end" id="nav-export-tab" role="tablist">
                  <button
                    class="nav-link active"
                    id="nav-exportxml-tab"
                    data-bs-toggle="tab"
                    data-bs-target="#nav-exportxml"
                    type="button"
                    role="tab"
                    aria-controls="nav-exportxml"
                    aria-selected="false"
                    @click="(exportTab = 'xml') && setExportFilename('xml')"
                  >
                    XML
                  </button>
                  <button
                    class="nav-link"
                    id="nav-exportswissdox-tab"
                    data-bs-toggle="tab"
                    data-bs-target="#nav-exportswissdox"
                    type="button"
                    role="tab"
                    aria-controls="nav-exportswissdox"
                    aria-selected="false"
                    @click="(exportTab = 'swissdox') && setExportFilename('swissdox')"
                    v-if="selectedCorpora && selectedCorpora.corpus && selectedCorpora.corpus.shortname.match(/swissdox/i)"
                  >
                    SwissdoxViz
                  </button>
                </div>
              </nav>
              <div class="tab-content" id="nav-exportxml-tabContent">
                <div
                  class="tab-pane fade show active pt-3"
                  id="nav-exportxml"
                  role="tabpanel"
                  aria-labelledby="nav-exportxml-tab"
                >
                  <label for="nExport">Number of hits:</label>
                  <input
                    type="text"
                    class="form-control"
                    id="nExport"
                    name="nExport"
                    v-model="nExport"
                  />
                  <label for="nameExport">Filename:</label>
                  <input
                    type="text"
                    class="form-control"
                    id="nameExport"
                    name="nameExport"
                    v-model="nameExport"
                  />
                  <button
                    type="button"
                    @click="exportResults('xml', /*download=*/true, /*preview=*/true)"
                    class="btn btn-primary me-1"
                    data-bs-dismiss="modal"
                  >
                    Download
                  </button>
                </div>
              </div>
              <div class="tab-content" id="nav-exportswissdox-tabContent">
                <div
                  class="tab-pane fade pt-3"
                  id="nav-exportswissdox"
                  role="tabpanel"
                  aria-labelledby="nav-exportswissdox-tab"
                >
                  <label for="nameExport">Filename:</label>
                  <input
                    type="text"
                    class="form-control"
                    id="nameExport"
                    name="nameExport"
                    v-model="nameExport"
                  />
                  <button
                    type="button"
                    @click="exportResults('swissdox', /*download=*/true, /*preview=*/true)"
                    class="btn btn-primary me-1"
                    data-bs-dismiss="modal"
                  >
                    Launch export
                  </button>
                </div>
              </div>
            </div>
          </div>
          <div class="modal-footer">
            <button type="button" class="btn btn-secondary" data-bs-dismiss="modal">
              {{ $t('common-close') }}
<<<<<<< HEAD
=======
            </button>
          </div>
        </div>
      </div>
    </div>
    <div class="modal fade" id="saveQueryModal" tabindex="-1" aria-labelledby="saveQueryModalLabel" aria-hidden="true">
      <div class="modal-dialog">
        <div class="modal-content">
          <div class="modal-header">
            <h5 class="modal-title" id="saveQueryModalLabel">{{ $t('common-save-query') }}</h5>
            <button type="button" class="btn-close" data-bs-dismiss="modal" aria-label="Close"></button>
          </div>
          <div class="modal-body text-start">
            <label for="queryName" class="form-label">{{ $t('common-query-name') }}</label>
            <input type="text" class="form-control" id="queryName" v-model="queryName" />
          </div>
          <div class="modal-footer">
            <button type="button" class="btn btn-secondary" data-bs-dismiss="modal">
              {{ $t('common-close') }}
            </button>
            <button type="button" :disabled="!queryName" @click="saveQuery" class="btn btn-primary me-1"
              data-bs-dismiss="modal">
              {{ $t('common-save-query') }}
>>>>>>> 1b1238ae
            </button>
          </div>
        </div>
      </div>
    </div>
<<<<<<< HEAD
    <div class="modal fade" id="saveQueryModal" tabindex="-1" aria-labelledby="saveQueryModalLabel" aria-hidden="true">
      <div class="modal-dialog">
        <div class="modal-content">
          <div class="modal-header">
            <h5 class="modal-title" id="saveQueryModalLabel">{{ $t('common-save-query') }}</h5>
            <button type="button" class="btn-close" data-bs-dismiss="modal" aria-label="Close"></button>
          </div>
          <div class="modal-body text-start">
            <label for="queryName" class="form-label">{{ $t('common-query-name') }}</label>
            <input type="text" class="form-control" id="queryName" v-model="queryName" />
=======
    <div class="modal fade" id="deleteQueryModal" tabindex="-1" aria-labelledby="deleteQueryModalLabel"
      aria-hidden="true">
      <div class="modal-dialog">
        <div class="modal-content">
          <div class="modal-header">
            <h5 class="modal-title" id="deleteQueryModalLabel">{{ $t('common-delete-query') }}</h5>
            <button type="button" class="btn-close" data-bs-dismiss="modal" aria-label="Close"></button>
          </div>
          <div class="modal-body text-start">
            <p>{{ $t('common-delete-query-sure') }}</p>
>>>>>>> 1b1238ae
          </div>
          <div class="modal-footer">
            <button type="button" class="btn btn-secondary" data-bs-dismiss="modal">
              {{ $t('common-close') }}
            </button>
<<<<<<< HEAD
            <button type="button" :disabled="!queryName" @click="saveQuery" class="btn btn-primary me-1"
              data-bs-dismiss="modal">
              {{ $t('common-save-query') }}
=======
            <button type="button" @click="deleteQuery" class="btn btn-danger me-1"
              data-bs-dismiss="modal">
              {{ $t('common-delete-query') }}
>>>>>>> 1b1238ae
            </button>
          </div>
        </div>
      </div>
    </div>
<<<<<<< HEAD
    <div class="modal fade" id="deleteQueryModal" tabindex="-1" aria-labelledby="deleteQueryModalLabel"
      aria-hidden="true">
      <div class="modal-dialog">
        <div class="modal-content">
          <div class="modal-header">
            <h5 class="modal-title" id="deleteQueryModalLabel">{{ $t('common-delete-query') }}</h5>
            <button type="button" class="btn-close" data-bs-dismiss="modal" aria-label="Close"></button>
          </div>
          <div class="modal-body text-start">
            <p>{{ $t('common-delete-query-sure') }}</p>
          </div>
          <div class="modal-footer">
            <button type="button" class="btn btn-secondary" data-bs-dismiss="modal">
              {{ $t('common-close') }}
            </button>
            <button type="button" @click="deleteQuery" class="btn btn-danger me-1"
              data-bs-dismiss="modal">
              {{ $t('common-delete-query') }}
            </button>
          </div>
        </div>
      </div>
    </div>
=======
>>>>>>> 1b1238ae
    <div class="modal fade" id="corpusDetailsModal" tabindex="-1" aria-labelledby="corpusDetailsModalLabel"
      aria-hidden="true" ref="vuemodal">
      <div class="modal-dialog modal-xl">
        <div class="modal-content">
          <div class="modal-header">
            <h5 class="modal-title" id="corpusDetailsModalLabel">
              {{ $t('corpus-structure') }}
            </h5>
            <button type="button" class="btn-close" data-bs-dismiss="modal" aria-label="Close"></button>
          </div>
          <div class="modal-body text-start" v-if="showGraph == 'modal'">
            <div class="row">
              <p class="title mb-0">{{ selectedCorpora.corpus.meta.name }}</p>
              <CorpusGraphView :corpus="selectedCorpora.corpus" />
            </div>
          </div>
          <div class="modal-footer">
            <button type="button" class="btn btn-secondary" data-bs-dismiss="modal">
              {{ $t('common-close') }}
            </button>
          </div>
        </div>
      </div>
    </div>
    <div class="lcp-progress-bar" :title="$t('common-refresh-progress')" v-if="showLoadingBar">
      <div class="lcp-progress-bar-driver" :style="`width: ${navPercentage}%;`"></div>
    </div>
  </div>
</template>

<style scoped>
.lcp-progress-bar {
  position: fixed;
  width: 100%;
  top: 0;
  left: 0;
  right: 0;
  height: 1px;
  z-index: 2000;
  opacity: 1;
  transition: opacity 3s linear;
}

.lcp-progress-bar-driver {
  height: 1px;
  width: 0%;
  background-color: #dc6027;
  transition: 0.2s;
  box-shadow: 0px 0px 3px 1px #dc6027ad;
}

.container {
  text-align: left;
}

.pre {
  font-family: "Courier New", Courier, monospace;
}

.query-field {
  height: 328px;
}

.query-field.error {
  border-color: red;
}

textarea {
  font-family: Consolas, Monaco, Lucida Console, Liberation Mono,
    DejaVu Sans Mono, Bitstream Vera Sans Mono, Courier New, monospace;
}

.error-text {
  margin-top: 7px;
}

.corpus-graph .fa-expand {
  opacity: 0.5;
  float: right;
}

.corpus-graph .fa-expand:hover {
  opacity: 1;
  cursor: pointer;
}

.corpus-structure-button {
  display: inline-block;
  float: right;
}

.reverse-items>button#nav-query-tab {
  order: 2;
}

.reverse-items>button#nav-data-tab {
  order: 1;
}
</style>

<script>
import { mapState } from "pinia";

import { nextTick } from 'vue'

import { useCorpusStore } from "@/stores/corpusStore";
import { useNotificationStore } from "@/stores/notificationStore";
import { useUserStore } from "@/stores/userStore";
import { useWsStore } from "@/stores/wsStore";

import Title from "@/components/TitleComponent.vue";
import ResultsTableView from "@/components/results/TableView.vue";
import ResultsKWICView from "@/components/results/KWICView.vue";
import ResultsPlainTableView from "@/components/results/PlainTableView.vue";
import EditorView from "@/components/EditorView.vue";
import CorpusGraphView from "@/components/CorpusGraphView.vue";
import PlayerComponent from "@/components/PlayerComponent.vue";
import { setTooltips, removeTooltips } from "@/tooltips";
import Utils from "@/utils";
import config from "@/config";


export default {
  name: "QueryView",
  data() {
    return {
      query: "",
      queryDQD: "",
      textsearch: "",
      cqp: "",
      defaultQueryDQD: "",
      preselectedCorporaId: this.$route.params.id,
      wsConnected: false,
      selectedCorpora: null,
      isQueryValidData: null,
      WSDataResults: "",
      WSDataMeta: {},
      WSDataSentences: {},
      nResults: 200,
      activeResultIndex: 1,
      selectedLanguages: ["en"],
      queryName: "",
      nExport: 200,
      nameExport: "",
      currentTab: "dqd",
      exportTab: "xml",
      simultaneousMode: false,
      percentageDone: 0,
      percentageTotalDone: 0,
      percentageWordsDone: 0,
      loading: false,
      requestId: "",
      stats: null,
      queryTest: "const noop = () => {}",
      resultsPerPage: 100,
      failedStatus: false,
      plainType: "table",
      sqlQuery: null,
      isDebug: false,
      queryStatus: null,
      // corpusGraph: null,
      corpusModal: null,
      showGraph: '',
      showResultsNotification: false,
      showLoadingBar: false,

      selectedMediaForPlay: null,
      hoveredResult: null,

      selectedQuery: null,
      userQueries: [],

      // selectedDocument: null,
      // documentDict: {},
      // userId: null,
      // corpusData: [],

      activeMainTab: ['soundscript', 'videoscope'].includes(config.appType) ? "data" : "query",
      graphIndex: 0,
      appType: config.appType,
      querySubmitted: false,
      // playerIndex: 0,

      // loadingDocument: false,
      // currentDocumentData: null,
      // currentDocument: null,
      // currentMediaDuration: 0,
      // loadingMedia: false,
      // timelineEntry: null,
    };
  },
  components: {
    Title,
    ResultsKWICView,
    ResultsPlainTableView,
    ResultsTableView,
    EditorView,
    CorpusGraphView,
    PlayerComponent,
  },
  watch: {
    corpora: {
      handler() {
        if (this.preselectedCorporaId) {
          let corpus = this.corpora.filter(
            (corpus) => corpus.meta.id == this.preselectedCorporaId
          );
          if (corpus.length) {
            this.selectedCorpora = {
              name: corpus[0].meta.name,
              value: corpus[0].meta.id,
              corpus: corpus[0],
            };
            this.checkAuthUser()
            this.defaultQueryDQD = this.getSampleQuery();
            this.queryDQD = this.getSampleQuery();
            this.preselectedCorporaId = null;
            this.showGraph = 'main'
            setTimeout(() => this.graphIndex++, 1)
          }
          this.validate();
        }
      },
      immediate: true,
      deep: true,
    },
    messages: {
      handler() {
        let _messages = this.messages;
        if (_messages.length > 0) {
          _messages.forEach((message) => this.onSocketMessage(message));
          useWsStore().clear();
        }
      },
      immediate: true,
      deep: true,
    },
    activeMainTab() {
      if (this.activeMainTab == 'query') {
        this.showGraph = 'main'
      }
      else {
        this.showGraph = ''
      }
    },
    selectedCorpora() {
      this.activeMainTab = ['soundscript', 'videoscope'].includes(config.appType) ? "data" : "query"
      this.querySubmitted = false
      this.queryStatus = null
      this.checkAuthUser();
      // let updateGraph = false;
      // if (this.corpusGraph) {
      //   this.corpusGraph = null;
      //   updateGraph = true;
      // }
      // this.validate();
      if (this.selectedCorpora) {
        // this.loadDocuments();
        this.defaultQueryDQD = this.getSampleQuery();
        this.queryDQD = this.getSampleQuery();
        history.pushState(
          {},
          null,
          `/query/${this.selectedCorpora.value}/${this.selectedCorpora.corpus.shortname}`
        );
        // if (updateGraph)
        //   // make sure to delay the re-setting of corpusGraph
        //   setTimeout(() => (this.corpusGraph = this.selectedCorpora.corpus), 1);
        this.showGraph = 'main'
        setTimeout(() => this.graphIndex++, 1)
      } else {
        history.pushState({}, null, `/query/`);
      }
      if (
        this.selectedLanguages &&
        !this.availableLanguages.includes(this.selectedLanguages)
      ) {
        this.selectedLanguages = [this.availableLanguages[0]];
      }
      // Switched which corpus is selected: clear results
      if (this.selectedCorpora) {
        this.percentageDone = 0;
        this.percentageTotalDone = 0;
        this.failedStatus = false;
        this.loading = false;
        this.WSDataResults = {};
        this.WSDataMeta = {};
        this.WSDataSentences = {};
        this.nameExport = "";
      }
    },
    WSDataResults() {
      if (this.WSDataResults) {
        if (this.WSDataResults.percentage_done) {
          this.percentageDone = this.WSDataResults.percentage_done;
        }
        if (this.WSDataResults.percentage_words_done) {
          this.percentageWordsDone = this.WSDataResults.percentage_words_done;
        }
        if (
          this.WSDataResults.total_results_so_far &&
          this.WSDataResults.projected_results
        ) {
          this.percentageTotalDone =
            (this.WSDataResults.total_results_so_far /
              this.WSDataResults.projected_results) *
            100;
        }
        // if (["finished"].includes(this.WSDataResults.status)) {
        //   this.percentageDone = 100;
        //   this.percentageTotalDone = 100;
        //   this.loading = false;
        // }
        // if (["satisfied", "overtime"].includes(this.WSDataResults.status)) {
        //   // this.percentageDone = this.WSDataResults.hit_limit/this.WSDataResults.projected_results*100.
        //   this.percentageDone = 100;
        //   this.loading = false;
        // }
        // console.log("XXX", this.percentageTotalDone, this.percentageDone);
      }

      if (this.WSDataResults.percentage_done >= 100) {
        this.loading = false;
      }
    },
    currentTab() {
      this.validate();
    },
    query() {
      // console.log("Check is valid")
      if (this.currentTab != "dqd") {
        this.validate();
      }
    },
    textsearch() {
      if (this.currentTab != "text") return;
      this.validate();
    },
    cqp() {
      if (this.currentTab != "cqp") return;
      this.validate();
    },
    loading() {
      if (this.loading) {
        this.showLoadingBar = true;
      } else {
        setTimeout(() => {
          this.showLoadingBar = false;
        }, 1500);
      }
    },
    // currentDocument() {
    //   this.loadDocument();
    // },
  },
  methods: {
    getSampleQuery() {
      const corpus = this.selectedCorpora;
      if (!corpus) return "";
      return corpus.corpus.meta.sample_query || corpus.corpus.sample_query || ""
    },
    setExportFilename(format) {
      if (!this.nameExport)
        this.nameExport = `${this.selectedCorpora.corpus.shortname} ${new Date().toLocaleString()}.${format}`;
      else
        this.nameExport = this.nameExport.replace(/\.[^.]+$/,"."+format);
      this.nameExport = this.nameExport.replace(/\/+/g,"-").replace(/,+/g,"");
    },
    setMainTab() {
      this.activeMainTab = 'query'
    },
    setTab(tab) {
      this.selectedQuery = null;
      this.currentTab = tab;
    },
    hoverResultLine(line) {
      this.hoveredResult = line;
    },
    playMedia(data) {
      this.selectedMediaForPlay = data;
    },
    corpusDataType: Utils.corpusDataType,
    showExploreTab() {
      return this.selectedCorpora
        && ['audio', 'video'].includes(Utils.corpusDataType(this.selectedCorpora.corpus))
        && config.appType != "catchphrase"
    },
    resultContainsSet(resultSet) {
      if (!(resultSet.attributes instanceof Array)) return false;
      let entities = resultSet.attributes.find((v) => v.name == "entities");
      if (!entities) return false;
      return Boolean(
        entities.data instanceof Array &&
        entities.data.find((v) => ["set", "group"].includes(v.type))
      );
    },
    updateLoading(status) {
      this.queryStatus = status;
      if (["finished"].includes(status)) {
        this.percentageDone = 100;
        this.percentageTotalDone = 100;
        this.loading = false;
      }
      if (["satisfied", "overtime"].includes(status)) {
        this.percentageDone = 100;
        this.loading = false;
      }
    },
    updatePage(currentPage) {
      const allNonActiveResults = Object.entries(this.nKwics)
        .filter(r=>String(r[0])!=String(this.activeResultIndex))
        .reduce((v,s)=>s+(v[1]||[]).length,0);
      const newNResults = allNonActiveResults + this.resultsPerPage * Math.max(currentPage + 1, 3);
      const allActiveResults = Object.values(this.nKwics).reduce((v,s)=>s+(v||[]).length,0);
      console.log(
        "PageUpdate",
        this.nKwics,
        this.activeResultIndex,
        allNonActiveResults,
        newNResults,
        allActiveResults,
        this.WSDataResults.more_data_available
      );
      if (
        newNResults > allActiveResults && this.WSDataSentences && this.WSDataResults.more_data_available
      ) {
        // console.log("Submit");
        this.nResults = newNResults;
        this.submit(null, /*resumeQuery=*/true, /*cleanResults=*/false);
      }
    },
    updateQueryDQD(queryDQD) {
      if (this.loading)
        this.loading = "resubmit";
      this.queryDQD = queryDQD;
      this.validate();
    },
    checkAuthUser() {
      // Check if user is authaticated
      if (this.selectedCorpora
        && this.selectedCorpora.corpus.authRequired == true
        && (
          !this.userData.user.displayName
          || (this.selectedCorpora.corpus.isSwissdox == true && this.userData.user.swissdoxUser != true)
        )
      ) {
        window.location.replace("/login");
      }
    },
    // sendLeft() {
    //   this.$socket.sendObj({
    //     room: this.roomId,
    //     // room: null,
    //     action: "left",
    //     user: this.userData.user.id,
    //   });
    //   this.wsConnected = false;
    //   console.log("Left WS");
    // },
    // connectToRoom() {
    //   console.log("Connect to WS room", this.wsConnected, this.$socket.readyState)
    //   if (this.$socket.readyState != 1 || this.wsConnected == false){
    //     console.log("Connect to WS")
    //     this.waitForConnection(() => {
    //       this.$socket.sendObj({
    //         room: this.roomId,
    //         // room: null,
    //         action: "joined",
    //         user: this.userId,
    //       });
    //       this.wsConnected = true;
    //       this.$socket.onmessage = this.onSocketMessage;
    //       console.log("Connected to WS")
    //       this.validate();
    //     }, 500);
    //   }
    // },
    // waitForConnection(callback, interval) {
    //   if (this.$socket.readyState === 1) {
    //     callback();
    //   } else {
    //     setTimeout(() => {
    //       this.waitForConnection(callback, interval);
    //     }, interval);
    //   }
    // },
    onSocketMessage(data) {
      // the below is just temporary code
      // let data = JSON.parse(event.data);
      // console.log("R", data)
      if (Object.prototype.hasOwnProperty.call(data, "action")) {
        if (data["action"] === "interrupted") {
          console.log("Query interrupted", data);
          this.loading = false;
          useNotificationStore().add({
            type: "error",
            text: data.toString(),
          });
          return;
        }
        if (data["action"] === "timeout") {
          console.log("Query job expired", data);
          this.failedStatus = true;
          this.submit(null, false, false);
          return;
        }
        if (data["action"] === "validate") {
          // Validate is called after setting availableLanguages, so it's a good time to check selectedLanguages
          this.selectedLanguages = this.selectedLanguages.filter(v => this.availableLanguages.includes(v));
          if (this.selectedLanguages == 0) {
            this.selectedLanguages = [this.availableLanguages[0]];
          }
          // console.log("Query validation", data);
          if (data.kind in { dqd: 1, text: 1, cqp: 1 } && data.valid == true) {
            // console.log("Set query from server");
            this.query = JSON.stringify(data.json, null, 2);
          }
          if (data.kind == "cqp" && !data.valid)
            data.error = "Incomplete query or invalid CQP syntax";
          this.isQueryValidData = data;
          return;
        }
        if (data["action"] === "stats") {
          // console.log("stats", data);
          this.stats = data;
          return;
        }

        if (data["action"] === "document") {
          // console.log("DOC", data)
          useWsStore().addMessageForPlayer(data);
          return;
        }

        if (data["action"] === "update_config") {
          // todo: when a new corpus is added, all connected websockets
          // will get this message containing the new config data. plz
          // ensure that it gets added to the corpusstore properly and
          // the app is updated accordingly
          delete data["config"]["-1"];
          // todo: no idea if this is right:
          useCorpusStore().corpora = Object.keys(data["config"]).map(
            (corpusId) => {
              let corpus = data["config"][corpusId];
              corpus.meta["id"] = corpusId;
              return corpus;
            }
          );
          // we could also do this but we already have the data here...
          // useCorpusStore().fetchCorpora();
          return;
        }
        if (data["action"] === "fetch_queries") {
          if (!data["queries"]) return;

          let queries;
          if (typeof data["queries"] === 'string') {
            try {
              queries = JSON.parse(data["queries"]);
            } catch (e) {
              queries = [];
            }
          } else {
            queries = data["queries"];
          }

          console.log(queries);
          this.userQueries = queries;
          return;
        } else if (data["action"] === "store_query") {
          console.log('store_query', data);

          if (data['status'] === 'success') {
            useNotificationStore().add({
              type: "success",
              text: `Query successfully saved.`
            });
          }

          this.fetch(); // Fetch the updated query list

          return;
        } else if (data["action"] == "delete_query") {
          this.selectedQuery = null;
          this.fetch(); // Fetch the updated query list

          return;
        } else if (data["action"] == "export_complete") {
          const info = {
            hash: data.hash,
            format: data.format,
            offset: data.offset || 0,
            requested: data.total_results_requested || 200
          };
          useCorpusStore().fetchExport(info);
        } else if (data["action"] === "document_ids") {
          useWsStore().addMessageForPlayer(data)
          return;
        } else if (data["action"] === "stopped") {
          if (data.request) {
            console.log("queries stopped", data);
            useNotificationStore().add({
              type: "success",
              text: "Query stopped",
            });
            this.loading = false;
            if (this.requestId == data.request)
              this.requestId = null;
          }
          return;
        } else if (data["action"] == "started_export") {
          this.loading = false;
          if (this.requestId == data.request)
            this.requestId = null;
        } else if (data["action"] === "query_result") {
          useWsStore().addMessageForPlayer(data)
          console.log("query_result", data);
          this.updateLoading(data.status);
          if (
            this.failedStatus &&
            data.result.length < this.WSDataResults.n_results
          ) {
            return;
          }
          this.sqlQuery = null;
          if (data.sql) {
            this.sqlQuery = data.sql;
          }
          if (data.consoleSQL) {
            console.log("SQL", data.consoleSQL);
          }
          this.failedStatus = false;
          for (let p of [
            "batches_done",
            "total_results_so_far",
            "projected_results",
            "more_data_available",
            "percentage_done",
            "percentage_words_done"
          ]) {
            if (parseInt(data.batches_done||0) < parseInt(this.WSDataResults.batches_done||0))
              break;
            this.WSDataResults[p] = data[p];
          }
          this.percentageDone = this.WSDataResults.percentage_done || 0;
          this.percentageWordsDone = this.WSDataResults.percentage_words_done || 0;
          if (!this.WSDataResults.result)
            return this.WSDataResults.result = data.result;
          const kwic_keys = ((data.result[0]||{}).result_sets||[]).map((rs,n)=>rs.type=="plain"?n+1:-1).filter(n=>n>0);
          for (let rkey in data.result) {
            if (!kwic_keys.includes(parseInt(rkey))) {
              this.WSDataResults.result[rkey] = data.result[rkey];
              continue;
            }
            this.WSDataResults.result[rkey] = [
              ...(this.WSDataResults.result[rkey]||[]),
              ...data.result[rkey]
            ];
          }
          return;
        } else if (data["action"] === "segments") {
          useWsStore().addMessageForPlayer(data);
          this.updateLoading(data.status);
          const segment = this.selectedCorpora.corpus.firstClass.segment;
          const meta = data.result["-2"] || []; // change this?
          const meta_labels = ((data.result["0"] || {}).meta_labels || [])
            .map( ml => [ml.split("_")[0],ml.split("_").slice(1,).join("_")] );
          for (let hit_meta of meta) {
            let segment_id = "";
            const meta_object = {};
            for (let n in hit_meta) {
              let value = hit_meta[n];
              const [layer, attr] = meta_labels[n];
              if (layer == segment && attr == "id")
                segment_id = value;
              meta_object[layer] = meta_object[layer] || {};
              if (attr.endsWith("_range") && value) {
                const ranges = value.match(/\[(\d+),(\d+)\)/);
                if (ranges)
                  value = [parseInt(ranges[1]),parseInt(ranges[2])];
              }
              meta_object[layer][attr] = value;
            }
            this.WSDataMeta[segment_id] = meta_object;
          }
          if (
            this.WSDataSentences &&
            this.WSDataSentences.hash == data.hash &&
            !data.full
          ) {
            Object.keys(this.WSDataSentences.result).forEach((key) => {
              if (key > 0 && key in data.result) {
                this.WSDataSentences.result[key] = this.WSDataSentences.result[
                  key
                ].concat(data.result[key]);
              }
            });
            if (-1 in data.result) {
              this.WSDataSentences.result[-1] = {
                ...this.WSDataSentences.result[-1],
                ...data.result[-1],
              };
            }
          } else {
            this.WSDataSentences = data;
            if (this.WSDataResults) {
              if (!this.WSDataResults.result)
                this.WSDataResults.result = {};
              if (!this.WSDataResults.result["0"] || !this.WSDataResults.result["0"].result_sets)
                this.WSDataResults.result["0"] = { result_sets: [] };
              this.WSDataResults.result["0"].result_sets.forEach(
                (_resultSet, index) => {
                  if (_resultSet.type == "plain") {
                    let resultIndex = index + 1;
                    if (!(resultIndex in this.WSDataSentences.result))
                      this.WSDataSentences.result[resultIndex] = [];
                  }
                }
              );
            }
          }
          // if (["satisfied", "overtime"].includes(this.WSDataResults.status)) {
          //   this.loading = false;
          // }
          return;
        } else if (data["action"] === "failed") {
          this.loading = false;
          if (data.sql) {
            this.sqlQuery = data.sql;
          }
          useNotificationStore().add({
            type: "error",
            text: data.value,
          });
        } else if (data["action"] === "query_error") {
          this.loading = false;
          useNotificationStore().add({
            type: "error",
            text: data.info,
          });
        }
      } else if (Object.prototype.hasOwnProperty.call(data, "status")) {
        if (data["status"] == "failed") {
          this.loading = false;
          useNotificationStore().add({
            type: "error",
            text: data.value,
          });
        }
        if (data["status"] == "error") {
          this.loading = false;
          useNotificationStore().add({
            type: "error",
            text: data.info,
          });
        }
      }

      // we might need this block for stats related stuff later, don't worry about it much right now
      if (this.simultaneousMode) {
        this.allResults = this.allResults.concat(data["result"]);
        if (this.allResults.length >= data["total_results_requested"]) {
          this.allResults = this.allResults.slice(
            0,
            data["total_results_requested"]
          );
          this.enough(data["simultaneous"]);
          data["status"] = "satisfied";
        }
        data["first_result"] = this.allResults[0];
        data["n_results"] = this.allResults.length;
        delete data["result"];
        data["percentage_done"] += this.percentageDone;
        this.WSDataResults = data;
      }
    },
    isSubmitDisabled() {
      return (this.selectedCorpora && this.selectedCorpora.length == 0) ||
        this.loading === true ||
        (this.isQueryValidData != null && this.isQueryValidData.valid == false) ||
        !this.query ||
        !this.selectedLanguages
    },
    openGraphInModal() {
      this.$refs.vuemodal.addEventListener("shown.bs.modal", () => {
        this.showGraph = 'modal';
      });
      this.$refs.vuemodal.addEventListener("hide.bs.modal", () => {
        this.showGraph = 'main';
        // if (restoreSmallGraphWith) this.corpusGraph = restoreSmallGraphWith;
        // restoreSmallGraphWith = null;
      });
    },
    resizeGraph(container) {
      let svg = container.querySelector("svg");
      if (svg === null) return;
      let g = svg.querySelector("g");
      if (g === null) return;
      svg.style.height = `${g.getBoundingClientRect().height}px`;
    },
    async exportResults(format, download = false, preview = false) {
      const to_export = {};
      to_export.format = {
        'plain': 'dump',
        'swissdox': 'swissdox',
        'xml': 'xml'
      }[format];
      to_export.preview = preview;
      to_export.download = download;
      this.setExportFilename(format);
      to_export.filename = this.nameExport;
      let full = !preview;
      let resume = full; // If not a full query, no need to resume the query: we already have the necessary results
      if (format == 'swissdox') {
        resume = false;
        full = true;
      }
      this.submit(null, /*resumeQuery=*/resume, /*cleanResults=*/false, /*full=*/full, /*to_export=*/to_export);
    },
    submitFullSearch() {
      this.submit(null, true, false, true);
    },
    async submit(
      event,
      resumeQuery = false,
      cleanResults = true,
      fullSearch = false,
      to_export = false
    ) {
      if (!localStorage.getItem("dontShowResultsNotif"))
        this.showResultsNotification = true;
      if (!to_export && resumeQuery == false) {
        this.failedStatus = false;
        this.stop();
        if (cleanResults == true) {
          this.WSDataResults = {};
          this.WSDataSentences = {};
        }
      }
      let data = {
        corpus: this.selectedCorpora.value,
        query: this.query,
        user: this.userData.user.id,
        room: this.roomId,
        languages: this.selectedLanguages,
        requested: this.resultsPerPage * (resumeQuery ? 1 : 3),
        offset: resumeQuery ? Object.values(this.nKwics).reduce((v,s)=>s+(v||[]).length,0) : 0
      };
      if (fullSearch) {
        data["full"] = true;
      }
      if (to_export) {
        data["to_export"] = to_export;
        data["requested"] = Math.max(this.nExport, 1);
      }
      console.log("submitting with total results requested", data["total_results_requested"]);
      let retval = await useCorpusStore().fetchQuery(data);
      if (retval.status == "started") {
        this.loading = true;
        this.percentageDone = 0.001;
        this.percentageWordsDone = 0;
        this.requestId = retval.request;
      }

      // console.log(document.querySelector("button#nav-results-tab"))
      this.querySubmitted = true
      this.activeMainTab = 'data'
      nextTick(() => {
        const section = document.getElementById("results");
        if (section) {
          section.scrollIntoView({ behavior: 'smooth', block: 'start' });
        }
      });
      // .tab("show")
    },
    resume() {
      this.submit(null, true);
    },
    stop() {
      this.percentageDone = 0;
      this.percentageTotalDone = 0;
      this.failedStatus = false;
      this.loading = false;
      if (!this.requestId)
        return;
      useWsStore().sendWSMessage({
        action: "stop",
        request: this.requestId
      });
    },
    enough(job) {
      useWsStore().sendWSMessage({
        action: "enough_results",
        job: job,
      });
    },
    validate() {
      let query = this.query;
      if (this.currentTab == "text")
        query = this.textsearch;
      if (this.currentTab == "dqd")
        query = this.queryDQD + "\n";
      if (this.currentTab == "cqp")
        query = this.cqp;
      if (!query || query.match(/^(\s|\n)+$/)) {
        this.isQueryValidData = {valid: true};
        return;
      }
      useWsStore().sendWSMessage({
        action: "validate",
        query: query,
        kind: this.currentTab,
        corpus: this.selectedCorpora.value
      });
    },
    getCurrentQuery() {
      if (this.currentTab == "text")
        return this.textsearch;
      if (this.currentTab == "dqd")
        return this.queryDQD + "\n";
      if (this.currentTab == "cqp")
        return this.cqp;
    },
    userQueryVisible() {
      if (this.currentTab == "text" || this.currentTab == "dqd" || this.currentTab == "cqp") {
        return true;
      }

      return false;
    },
    saveQuery() {
      let data = {
        // corpora: this.selectedCorpora.map((corpus) => corpus.value),
        corpora: this.selectedCorpora.value,
        query: this.getCurrentQuery(),
        user: this.userData.user.id,
        room: this.roomId,
        // room: null,
        page_size: this.resultsPerPage,
        languages: this.selectedLanguages,
        total_results_requested: this.nResults,
        query_name: this.queryName,
        query_type: this.currentTab,
      };

      console.log('data', JSON.stringify(data));

      this.queryName = "";
      useCorpusStore().saveQuery(data);
    },
    deleteQuery() {
      if (!this.selectedQuery) return;
      useCorpusStore().deleteQuery(this.userData.user.id, this.roomId, this.selectedQuery.idx);
    },
    fetch() {
      let data = {
        user: this.userData.user.id,
        room: this.roomId,
        // query_type: this.currentTab,
        // room: null,
      };
      useCorpusStore().fetchQueries(data);
    },
    handleQuerySelection(selectedQuery) {
      if (this.currentTab == "text") {
        this.textsearch = selectedQuery.query.query;
      }
      else if (this.currentTab == "dqd") {
        this.queryDQD = selectedQuery.query.query;
        this.defaultQueryDQD = selectedQuery.query.query;
        this.updateQueryDQD(selectedQuery.query.query);
      }
      else if (this.currentTab == "cqp") {
        this.cqp = selectedQuery.query.query;
      }

      return;
    },
    dismissResultsNotification() {
      this.showResultsNotification = false;
      const dontShowResultsNotif = document.querySelector(
        "#dontShowResultsNotif"
      );
      if (dontShowResultsNotif && dontShowResultsNotif.checked)
        localStorage.setItem("dontShowResultsNotif", true);
    }
  },
  computed: {
    ...mapState(useCorpusStore, ["queryData", "corpora"]),
    ...mapState(useUserStore, ["userData", "roomId", "debug"]),
    ...mapState(useWsStore, ["messages"]),
    availableLanguages() {
      let retval = [];
      if (this.selectedCorpora) {
        if (
          this.corpora.filter(
            (corpus) => corpus.meta.id == this.selectedCorpora.value
          ).length
        ) {
          retval = Object.keys(
            this.corpora.filter(
              (corpus) => corpus.meta.id == this.selectedCorpora.value
            )[0].layer
          )
            .filter((key) => key.startsWith("Token@") || key.startsWith("Token:"))
            .map((key) => key.replace(/Token[@:]/, ""));
          if (retval.length == 0) {
            retval = ["en"];
          }
        }
      }
      return retval;
    },
    corporaOptions() {
      return this.corpora
        ? this.corpora.map((corpus) => {
          return {
            name: corpus.meta.name,
            value: corpus.meta.id,
            corpus: corpus,
          };
        })
        : [];
    },
    navPercentage() {
      if (this.loading)
        return Math.max(this.percentageDone, this.percentageWordsDone);
      else return this.percentageDone;
    },
    processedSavedQueries() {
      if (!this.userQueries) return [];

      return this.userQueries.map((q) => ({
        ...q,
        query_name: q.query?.query_name || "",
      })).filter((q) => q.query?.query_type === this.currentTab);
    },

    nKwics() {
      const kwic_keys = ((this.WSDataResults.result[0]||{}).result_sets||[])
        .map((rs,n)=>rs.type=="plain"?n+1:-1)
        .filter(n=>n>0);
      return Object.fromEntries(
        Object.entries(this.WSDataResults.result)
          .filter(r=>kwic_keys.includes(parseInt(r[0])))
          .map(([rkey,results])=>[rkey,results.length])
      );
    }
  },
  mounted() {
    // this.userId = this.userData.user.id;
    setTooltips();
    this.fetch(); // Retrieve the saved queries
  },
  beforeUnmount() {
    removeTooltips();
  },
};
</script><|MERGE_RESOLUTION|>--- conflicted
+++ resolved
@@ -230,11 +230,7 @@
 
                 <hr>
                 <div class="mt-5 row" v-if="querySubmitted">
-<<<<<<< HEAD
                   <div class="col-12 col-md-6">
-=======
-                  <div class="col-6">
->>>>>>> 1b1238ae
                     <h6 class="mb-2">{{ $t('common-query-result') }}</h6>
                     <div class="progress mb-2">
                       <div class="progress-bar" :class="loading ? 'progress-bar-striped progress-bar-animated' : ''
@@ -244,11 +240,7 @@
                       </div>
                     </div>
                   </div>
-<<<<<<< HEAD
                   <div class="col-12 col-md-6">
-=======
-                  <div class="col-6">
->>>>>>> 1b1238ae
                     <h6 class="mb-2">{{ $t('common-total-progress') }}</h6>
                     <div class="progress mb-2">
                       <div class="progress-bar" :class="loading ? 'progress-bar-striped progress-bar-animated' : ''
@@ -426,11 +418,7 @@
                           <ResultsTableView v-else-if="resultSet.type != 'plain'"
                             :data="WSDataResults.result[index + 1]" :languages="selectedLanguages"
                             :attributes="resultSet.attributes" :meta="WSDataMeta" :resultsPerPage="resultsPerPage"
-<<<<<<< HEAD
-                            :type="resultSet.type" />
-=======
                             :type="resultSet.type" :corpora="selectedCorpora" />
->>>>>>> 1b1238ae
                         </div>
                       </div>
                     </div>
@@ -548,8 +536,6 @@
           <div class="modal-footer">
             <button type="button" class="btn btn-secondary" data-bs-dismiss="modal">
               {{ $t('common-close') }}
-<<<<<<< HEAD
-=======
             </button>
           </div>
         </div>
@@ -573,55 +559,11 @@
             <button type="button" :disabled="!queryName" @click="saveQuery" class="btn btn-primary me-1"
               data-bs-dismiss="modal">
               {{ $t('common-save-query') }}
->>>>>>> 1b1238ae
             </button>
           </div>
         </div>
       </div>
     </div>
-<<<<<<< HEAD
-    <div class="modal fade" id="saveQueryModal" tabindex="-1" aria-labelledby="saveQueryModalLabel" aria-hidden="true">
-      <div class="modal-dialog">
-        <div class="modal-content">
-          <div class="modal-header">
-            <h5 class="modal-title" id="saveQueryModalLabel">{{ $t('common-save-query') }}</h5>
-            <button type="button" class="btn-close" data-bs-dismiss="modal" aria-label="Close"></button>
-          </div>
-          <div class="modal-body text-start">
-            <label for="queryName" class="form-label">{{ $t('common-query-name') }}</label>
-            <input type="text" class="form-control" id="queryName" v-model="queryName" />
-=======
-    <div class="modal fade" id="deleteQueryModal" tabindex="-1" aria-labelledby="deleteQueryModalLabel"
-      aria-hidden="true">
-      <div class="modal-dialog">
-        <div class="modal-content">
-          <div class="modal-header">
-            <h5 class="modal-title" id="deleteQueryModalLabel">{{ $t('common-delete-query') }}</h5>
-            <button type="button" class="btn-close" data-bs-dismiss="modal" aria-label="Close"></button>
-          </div>
-          <div class="modal-body text-start">
-            <p>{{ $t('common-delete-query-sure') }}</p>
->>>>>>> 1b1238ae
-          </div>
-          <div class="modal-footer">
-            <button type="button" class="btn btn-secondary" data-bs-dismiss="modal">
-              {{ $t('common-close') }}
-            </button>
-<<<<<<< HEAD
-            <button type="button" :disabled="!queryName" @click="saveQuery" class="btn btn-primary me-1"
-              data-bs-dismiss="modal">
-              {{ $t('common-save-query') }}
-=======
-            <button type="button" @click="deleteQuery" class="btn btn-danger me-1"
-              data-bs-dismiss="modal">
-              {{ $t('common-delete-query') }}
->>>>>>> 1b1238ae
-            </button>
-          </div>
-        </div>
-      </div>
-    </div>
-<<<<<<< HEAD
     <div class="modal fade" id="deleteQueryModal" tabindex="-1" aria-labelledby="deleteQueryModalLabel"
       aria-hidden="true">
       <div class="modal-dialog">
@@ -645,8 +587,6 @@
         </div>
       </div>
     </div>
-=======
->>>>>>> 1b1238ae
     <div class="modal fade" id="corpusDetailsModal" tabindex="-1" aria-labelledby="corpusDetailsModalLabel"
       aria-hidden="true" ref="vuemodal">
       <div class="modal-dialog modal-xl">
