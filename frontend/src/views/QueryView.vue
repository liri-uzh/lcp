--- conflicted
+++ resolved
@@ -625,34 +625,6 @@
       </div>
     </div>
   </div>
-<<<<<<< HEAD
-  <div id="nav-progress-bar" class="progress">
-=======
-  <div id="nav-progress-bar" 
-    class="progress"
-    :class="loading ? 'progress-bar-striped progress-bar-animated' : ''"
-    :style="loading ? 'background-color: pink;' : ''"
-  >
->>>>>>> e36fcaa8
-    <div 
-      class="progress-bar"
-      :class="
-        loading ? 'progress-bar-striped progress-bar-animated' : ''
-      "
-      role="progressbar"
-      aria-label="Basic example"
-<<<<<<< HEAD
-      :style="`width: ${percentageDone}%`"
-      :aria-valuenow="percentageDone"
-=======
-      :style="`width: ${navPercentage}%`"
-      :aria-valuenow="navPercentage"
->>>>>>> e36fcaa8
-      aria-valuemin="0"
-      aria-valuemax="100"
-      >
-    </div>
-  </div>
 </template>
 
 <style scoped>
