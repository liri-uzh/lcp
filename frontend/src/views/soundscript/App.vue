<template>
  <div id="app-content">
    <nav class="navbar navbar-expand-lg bg-liri mb-3 fixed-top">
      <div class="container">
        <a class="navbar-brand" href="/"><i>{{ $t('platform-soundscript') }}</i></a>
        <button
          class="navbar-toggler"
          type="button"
          data-bs-toggle="collapse"
          data-bs-target="#navbarNav"
          aria-controls="navbarNav"
          aria-expanded="false"
          aria-label="Toggle navigation"
        >
          <span class="navbar-toggler-icon"></span>
        </button>
        <div class="collapse navbar-collapse" id="navbarNav">
          <ul class="navbar-nav">
            <li class="nav-item">
              <router-link class="nav-link" to="/">
                <FontAwesomeIcon :icon="['fas', 'house']" class="me-1" />
                {{ $t('menu-home') }}
              </router-link>
            </li>
            <li class="nav-item">
              <router-link class="nav-link" to="/query">
                <FontAwesomeIcon
                  :icon="['fas', 'magnifying-glass']"
                  class="me-1"
                />
                {{ $t('menu-query') }}
              </router-link>
            </li>
            <li class="nav-item">
              <a href="https://lcp.linguistik.uzh.ch/manual" target="_blank" class="nav-link">
                <FontAwesomeIcon
                  :icon="['fas', 'circle-question']"
                  class="me-1"
                />
                {{ $t('menu-manual') }}
              </a>
            </li>
            <!-- <li class="nav-item">
              <router-link class="nav-link" to="/query-test">
                <FontAwesomeIcon :icon="['fas', 'circle-nodes']" class="me-1" />
                Query Test
              </router-link>
            </li> -->
          </ul>
          <ul class="navbar-nav ms-auto">
            <li>
              <multiselect v-model="language" @select="changeLanguage" :options="languageOptions" track-by="name" label="name" :searchable="false" :close-on-select="true" :show-labels="false" :allow-empty="false"
                 placeholder="English" aria-label="Select a language">
                </multiselect>
            </li>
            <li class="nav-item" v-if="debug">
              <span class="nav-link version-number">
                #{{ appVersion }}
              </span>
            </li>
            <li class="nav-item">
              <a :href="appLinks['lcphome']" target="_blank" class="nav-link">
                <FontAwesomeIcon :icon="['fas', 'database']" class="me-2" />
<<<<<<< HEAD
                {{ `${$t('platform-general-short')} ${$t('menu-home')}}` }}
=======
                {{ `${$t('platform-general-short')} ${$t('menu-home')}` }}
>>>>>>> 1b1238ae
              </a>
            </li>
            <li class="nav-item">
              <a
                v-if="userData && userData.user && userData.user.displayName"
                class="nav-link"
                href="/Shibboleth.sso/Logout"
              >
                <FontAwesomeIcon :icon="['fas', 'power-off']" class="me-1" />
                {{ $t('common-logout') }}
                <small>({{ userData.user.displayName }})</small>
              </a>
              <a class="nav-link" href="/login" v-else>
                <FontAwesomeIcon :icon="['fas', 'user']" class="me-1" />
                {{ $t('common-login') }}
              </a>
            </li>
          </ul>
        </div>
      </div>
    </nav>
    <router-view class="app-content-box" />
    <FooterView />
    <NotificationView />
    <LoadingView />
    <div class="beta-flag">BETA</div>
  </div>
</template>

<script>
import { mapState } from "pinia";
import { useUserStore } from "@/stores/userStore";
import { useCorpusStore } from "@/stores/corpusStore";
import { useWsStore } from "@/stores/wsStore";
import { changeLocale, getUserLocale, availableLanguages } from "@/fluent";

import LoadingView from "@/components/LoadingView.vue";
import FooterView from "@/components/FooterView.vue";
import NotificationView from "@/components/NotificationView.vue";
import config from "@/config";

export default {
  name: "AppSoundscript",
  data() {
    return {
      appVersion: process.env.GIT_HASH,
      appLinks: config.appLinks,
      language: getUserLocale(),
      languageOptions: availableLanguages,
    }
  },
  mounted() {
    document.title = config.appName;
    useUserStore().fetchUserData();
    useCorpusStore().fetchCorpora();
  },
  unmounted() {
    useWsStore().sendLeft();
  },
  methods: {
    addActionClass(e) {
      e.currentTarget.querySelector(".nav-link").classList.add("active");
    },
    changeLanguage(selectedOption){
      changeLocale(selectedOption);

      // This is necessary in order to correctly load the language bundle
      if (this.$route.path === '/') {
        // Reload the page if already on the homepage
        this.$router.go();
      } else {
        // Otherwise, navigate to the homepage
        this.$router.push('/');
      }
    }
  },
  components: {
    LoadingView,
    NotificationView,
    FooterView,
  },
  computed: {
    ...mapState(useUserStore, ["userData", "roomId", "debug"]),
  },
  watch: {
    userData() {
      useWsStore().connectToRoom(this.$socket, this.userData.user.id, this.roomId)
    },
  },
};
</script>

<style scoped>
.version-number {
  font-size: 80% !important;
  opacity: 0.75;
  margin-top: 2px;
}
/* soundscript colors */
nav.bg-liri {
  background-color: #0059be;
}
* >>> .nav-tabs {
    --bs-nav-tabs-link-active-color: #fff;
    --bs-nav-tabs-link-active-bg: #0059be;
    --bs-nav-tabs-link-active-border-color: #0059be;
}
* >>> .nav-link {
    color: #0059be;
}
* >>> .nav-link:hover {
    color: #00489a;
}
* >>> .navbar a:hover {
  color: #8fa4bd;
}
footer {
  background-color: #0059be;
}
* >>> .alert-success {
  --bs-alert-bg: #e8eff8;
  --bs-alert-border-color: #d7e2f0;
}

* >>> .btn-primary {
  --bs-btn-bg: #0059be;
  --bs-btn-border-color: #0059be;
  --bs-btn-hover-bg: #0152af;
  --bs-btn-hover-border-color: #0152af;
  --bs-btn-active-bg: #00489a;
  --bs-btn-active-border-color: #00489a;
  --bs-btn-disabled-bg: #0059be;
  --bs-btn-disabled-border-color: #0059be;
}
* >>> .progress-bar {
  background-color: #0059be;
}
* >>> span.action-button {
  background-color: #0059be !important;
}
* >>> .page-link.active {
  background-color: #0059be !important;
  border-color: #0059be !important;
  color: #fff !important;
}
* >>> .page-link {
  color: #0059be !important;
}
</style><|MERGE_RESOLUTION|>--- conflicted
+++ resolved
@@ -61,11 +61,7 @@
             <li class="nav-item">
               <a :href="appLinks['lcphome']" target="_blank" class="nav-link">
                 <FontAwesomeIcon :icon="['fas', 'database']" class="me-2" />
-<<<<<<< HEAD
-                {{ `${$t('platform-general-short')} ${$t('menu-home')}}` }}
-=======
                 {{ `${$t('platform-general-short')} ${$t('menu-home')}` }}
->>>>>>> 1b1238ae
               </a>
             </li>
             <li class="nav-item">
