--- conflicted
+++ resolved
@@ -17,17 +17,12 @@
 COPY . ./
 
 # Build the Vue.js application
-<<<<<<< HEAD
 ENV NODE_ENV=USI
-RUN export GIT_HASH=$(git rev-parse HEAD) && yarn run build --mode development
-=======
-ENV NODE_ENV=production
 RUN export GIT_HASH=$(git rev-parse HEAD) && yarn run build:lcp --mode production && mv dist lcp
 RUN export GIT_HASH=$(git rev-parse HEAD) && yarn run build:lcphome --mode production && mv dist lcphome
 RUN export GIT_HASH=$(git rev-parse HEAD) && yarn run build:catchphrase --mode production && mv dist catchphrase
 RUN export GIT_HASH=$(git rev-parse HEAD) && yarn run build:soundscript --mode production && mv dist soundscript
 RUN export GIT_HASH=$(git rev-parse HEAD) && yarn run build:videoscope --mode production && mv dist videoscope
->>>>>>> 7e3fa84b
 
 
 # Use the official Nginx image as a base
