from __future__ import annotations

import asyncio
import json
import logging
import traceback

from typing import Sized, cast

try:
    from aiohttp import WSCloseCode, WSMsgType, web
except ImportError:
    from aiohttp import web
    from aiohttp.http import WSCloseCode, WSMsgType

from aiohttp.http_websocket import WSMessage
from rq.job import Job

from redis.asyncio.client import PubSub

from .query import query
from .query_service import QueryService
from .utils import push_msg
from .validate import validate

from .typed import JSONObject, RedisMessage, Websockets
from .utils import PUBSUB_CHANNEL, _filter_corpora


async def _process_message(
    message: RedisMessage, channel: PubSub, app: web.Application
) -> None:
    await asyncio.sleep(0.1)
    if not message or not isinstance(message, dict):
        return
    if message.get("type", "") == "subscribe":
        return
    if not message.get("data"):
        return
    payload = json.loads(cast(bytes, message["data"]))
    if not payload or not isinstance(payload, dict):
        return
    await _handle_message(payload, channel, app)
    return None


async def handle_redis_response(
    channel: PubSub, app: web.Application, test: bool = False
) -> None:
    """
    If redis publishes a message, it gets picked up here in an async loop
    and broadcast to the correct websockets.

    We need to know if we're running c-compiled code or not, because
    channel.get_message() fails when compiled to c for some reason
    """
    message: RedisMessage = None

    try:
        if app.get("mypy", False) is True:
            async for message in channel.listen():
                await _process_message(message, channel, app)
                if message and test is True:
                    return None
        else:
            while True:
                message = await channel.get_message(
                    ignore_subscribe_messages=True, timeout=2.0
                )
                await _process_message(message, channel, app)
                if message and test is True:
                    return None

    except asyncio.TimeoutError as err:
        print(f"Warning: timeout in websocket listener ({err})")
    except asyncio.CancelledError as err:
        tb = traceback.format_exc()
        print(f"Canceled redis handler: {err}\n\n{tb}")
    except Exception as err:
        formed = traceback.format_exc()
        print(f"Error: {str(err)}\n{formed}")
        extra = {"error": str(err), "status": "failed", "traceback": formed}
        logging.error(str(err), extra=extra)


async def listen_to_redis(app: web.Application) -> None:
    """
    Using our async redis connection instance, listen for events coming from redis
    and delegate to the sender
    """
    async with app["aredis"].pubsub() as channel:
        await channel.subscribe(PUBSUB_CHANNEL)
        try:
            await handle_redis_response(channel, app, test=False)
        except KeyboardInterrupt:
            pass
        except Exception as err:
            raise err
        await channel.unsubscribe(PUBSUB_CHANNEL)
        try:
            await app["aredis"].quit()
        except Exception:
            pass
        try:
            app["redis"].quit()
        except Exception:
            pass


async def _handle_error(
    app: web.Application, user: str, room: str | None, payload: JSONObject
) -> None:
    """
    Sanitise errors send to FE if not in debug mode
    """
    payload["debug"] = app["_debug"]
    bad_keys = {"traceback", "original_query", "sentences_query", "sql"}
    if not app["_debug"]:
        for key in bad_keys:
            payload.pop(key, None)
    await push_msg(app["websockets"], room, payload, skip=None, just=(room, user))
    return None


async def _handle_message(
    payload: JSONObject, channel: PubSub, app: web.Application
) -> None:
    """
    Build a message, do any extra needed actions and send on to the right websocket(s)
    """
    user = cast(str, payload.get("user", ""))
    room = cast(str, payload.get("room", ""))
    action = payload.get("action", "")
    simples = (
        "fetch_queries",
        "store_query",
        "document",
        "document_ids",
        "sentences",
    )
    errors = (
        "failed",
        "upload_fail",
        "unregistered",
        "timeout",
        "interrupted",  # not currently used, maybe when rooms have multiple users
    )
    if action == "document_ids":
        app["config"][str(payload["corpus_id"])]["doc_ids"] = [
            payload["job"],
            payload["document_ids"],
        ]

    if action in simples:
        await push_msg(
            app["websockets"],
            room,
            payload,
            skip=None,
            just=(room, user),
        )
        return None

    if action in errors:
        await _handle_error(app, user, room, payload)
        return None

    # handle configuration message
    if action == "set_config":
        # assert needed for mypy
        assert isinstance(payload["config"], dict)
        print(f"Config loaded: {len(payload['config'])} corpora")
        app["config"].update(payload["config"])
        payload["action"] = "update_config"
        await push_msg(app["websockets"], "", payload)
        return None

    # handle uploaded data (add to config, ws message if gui mode)
    if action == "uploaded":
        vian = cast(bool, payload["is_vian"])
        user_data = cast(JSONObject | None, payload["user_data"])
        app["config"][str(payload["id"])] = payload["entry"]
        if payload.get("gui"):
            filt = _filter_corpora(app["config"], vian, user_data)
            payload["config"] = cast(JSONObject, filt)
            await push_msg(app["websockets"], "", payload)

    if action == "query_result":
        await _handle_query(app, payload, user, room)
        return None


async def _handle_query(
    app: web.Application,
    payload: JSONObject,
    user: str,
    room: str,
) -> None:
    """
    Our subscribe listener has picked up a message, and it's about
    a query iteration. Create a websocket message to send to correct frontends
    """
    status = payload.get("status", "unknown")
    job = cast(str, payload["job"])
    the_job = Job.fetch(job, connection=app["redis"])
    job_status = the_job.get_status(refresh=True)
    if job_status in ("stopped", "canceled") or job in app["canceled"]:
        if job not in app["canceled"]:
            app["canceled"].append(job)
        print(f"Query was stopped: {job} -- preventing update")
        return
    total = payload.get("total_results_requested")
    if not total or total == -1:
        total = "all"
    so_far = payload.get("total_results_so_far", -1)
    done_batch = len(cast(Sized, payload["done_batches"]))
    tot_batch = len(cast(Sized, payload["all_batches"]))
    print(
        f"Query iteration: {job} -- {payload['batch_matches']} results found -- {so_far}/{total} total\n"
        + f"Status: {status} -- done {done_batch}/{tot_batch} batches ({payload['percentage_done']}% done)"
    )
    if (
        status == "partial"
        and job_status not in ("stopped", "canceled")
        and job not in app["canceled"]
    ):
        payload["config"] = app["config"]
        if payload["base"] is None:
            payload["base"] = job
        if not payload.get("simultaneous"):
            await query(None, manual=payload, app=app)
        # return  # return will prevent partial results from going back to frontend
    to_send = payload
    n_users = len(app["websockets"].get(room, set()))
    if status in {"finished", "satisfied", "partial"}:
        done = len(cast(Sized, payload["done_batches"]))
        total_batches = len(cast(Sized, payload["all_batches"]))
        to_send = {
            "result": payload["result"],
            "job": job,
            "action": "query_result",
            "user": user,
            "room": room,
            "n_users": n_users,
            "status": status,
            "base": payload["base"],
            "is_vian": payload.get("is_vian", False),
            "batch_matches": payload["batch_matches"],
            "total_results_so_far": payload["total_results_so_far"],
            "percentage_done": payload["percentage_done"],
            "percentage_words_done": payload["percentage_words_done"],
            "total_results_requested": payload["total_results_requested"],
            "hit_limit": payload["hit_limit"],
            "projected_results": payload["projected_results"],
            "batches_done": f"{done}/{total_batches}",
            "simultaneous": payload.get("simultaneous", False),
        }
    await push_msg(app["websockets"], room, to_send, skip=None, just=(room, user))


async def _ait(self: WSMessage) -> WSMessage:
    """
    Just a hack to fix aiohttp websocket response
    """
    return self


async def sock(request: web.Request) -> web.WebSocketResponse:
    """
    Socket has to handle incoming messages, but also send a message when
    queries have finished processing
    """
<<<<<<< HEAD
    ws = web.WebSocketResponse()

=======
    ws = web.WebSocketResponse(autoping=True, heartbeat=17)
>>>>>>> 983a2225
    # setattr(ws, "__aiter__", _ait)

    await ws.prepare(request)

    sockets = request.app["websockets"]

    msg: WSMessage | None = None
    if request.app["mypy"]:
        while True:
            msg = await ws.receive()
            await _handle_sock(ws, msg, sockets, request.app["query_service"])
    else:
        # mypyc bug?
        async for msg in ws:
            await _handle_sock(ws, msg, sockets, request.app["query_service"])

    # connection closed
    # await ws.close(code=WSCloseCode.GOING_AWAY, message=b"Server shutdown")

    return ws


async def _handle_sock(
    ws: web.WebSocketResponse, msg: WSMessage, sockets: Websockets, qs: QueryService
) -> None:
    if msg.type in (WSMsgType.CLOSE, WSMsgType.CLOSING, WSMsgType.CLOSED):
        try:
            await ws.close(code=WSCloseCode.GOING_AWAY, message=b"User left")
        except Exception:
            pass
        return None
    if msg.type != WSMsgType.TEXT:
        return None

    payload = msg.json()
    action = payload["action"]
    possible_session: str | None = payload["room"]
    if possible_session is None:
        print("No room: something wrong")
        return None
    session_id: str = possible_session
    possible_user: str | None = payload["user"]
    if possible_user is None:
        print("User not logged in! Nothing to do")
        return None
    user_id: str = possible_user
    ident: tuple[str, str] = (session_id, user_id)
    response: JSONObject

    if action == "joined":
        originally = len(sockets[session_id])
        sockets[session_id].add((ws, user_id))
        currently = len(sockets[session_id])
        if session_id and originally != currently:
            response = {"joined": user_id, "room": session_id, "n_users": currently}
            await push_msg(sockets, session_id, response, skip=ident)

    elif action == "left":
        await ws.close(code=WSCloseCode.GOING_AWAY, message=b"User left")
        try:
            sockets[session_id].remove((ws, user_id))
        except KeyError:
            return None
        currently = len(sockets[session_id])
        if not currently:
            qs.cancel_running_jobs(user_id, session_id)
            if session_id:
                sockets.pop(session_id)
        elif session_id:
            response = {"left": user_id, "room": session_id, "n_users": currently}
            await push_msg(sockets, session_id, response, skip=ident)

    elif action == "stop":
        jobs = qs.cancel_running_jobs(user_id, session_id)
        jobs = list(set(jobs))
        if jobs:
            response = {
                "status": "stopped",
                "n": len(jobs),
                "action": "stopped",
                # "jobs": jobs,
            }
            await push_msg(sockets, session_id, response, just=ident)

    elif action == "validate":
        payload["_ws"] = True
        resp = await validate(**payload)
        # should never be a response type, we do this for type check
        if isinstance(resp, web.Response):
            return None
        await push_msg(sockets, session_id, resp, just=ident)

    elif action == "enough_results":
        job = payload["job"]
        jobs = qs.cancel_running_jobs(user_id, session_id, base=job)
        jobs = list(set(jobs))
        response = {
            "status": "stopped",
            "n": len(jobs),
            "action": "stopped",
            # "jobs": jobs,
        }
        if jobs:
            await push_msg(sockets, session_id, response, just=ident)


async def ws_cleanup(sockets: Websockets) -> None:
    """
    Periodically remove any closed websocket connections to ensure that app size
    doesn't irreversibly increase over time

    Send a message to other users about it, too
    """
    interval = 3600
    while True:
        for room, conns in sockets.items():
            to_close = set()
            for ws, user in conns:
                if ws.closed:
                    to_close.add((ws, user))
            for conn in to_close:
                msg = f"Removing stale WS connection: {room}/{user}"
                print(msg)
                logging.info(msg)
                conns.remove(conn)
            n_users = len(conns)
            if not n_users or not to_close:
                continue
            for _, user in to_close:
                response: JSONObject = {
                    "left": user,
                    "room": room,
                    "n_users": n_users,
                }
                await push_msg(sockets, room, response)
        await asyncio.sleep(interval)
    return None<|MERGE_RESOLUTION|>--- conflicted
+++ resolved
@@ -270,12 +270,7 @@
     Socket has to handle incoming messages, but also send a message when
     queries have finished processing
     """
-<<<<<<< HEAD
-    ws = web.WebSocketResponse()
-
-=======
     ws = web.WebSocketResponse(autoping=True, heartbeat=17)
->>>>>>> 983a2225
     # setattr(ws, "__aiter__", _ait)
 
     await ws.prepare(request)
