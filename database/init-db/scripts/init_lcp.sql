--- conflicted
+++ resolved
@@ -72,15 +72,6 @@
 
 -- user saved queries
 CREATE TABLE lcp_user.queries (
-<<<<<<< HEAD
-idx UUID PRIMARY KEY,
-query JSONB NOT NULL,
-"user" UUID NOT NULL,
-room UUID,
-query_name TEXT,
-query_type TEXT,
-created_at TIMESTAMPTZ DEFAULT CURRENT_TIMESTAMP
-=======
    idx               uuid                 PRIMARY KEY
  , query             jsonb                NOT NULL
  , "user"            uuid                 NOT NULL
@@ -88,7 +79,6 @@
  , query_name        text
  , query_type        text
  , created_at        timestamptz          DEFAULT CURRENT_TIMESTAMP
->>>>>>> 1b1238ae
 );
 
 -- global ENUM types
