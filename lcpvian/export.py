--- conflicted
+++ resolved
@@ -73,7 +73,7 @@
     # Retrieve the first job to get the list of all the sentence and meta jobs that export_dump depends on (also batch for swissdox)
     first_job = Job.fetch(first_job_id, connection=app["redis"])
     hash: str = first_job.id
-    batch: Batch = cast(dict, first_job.kwargs).get("current_batch", (0, "", "", 0))
+    batch: str = cast(dict, first_job.kwargs).get("current_batch", (0, "", "", 0))
 
     userpath: str = f"{corpus_conf.get('shortname')}/results.{export_format}"
     init_export_job = app["internal"].enqueue(
@@ -95,12 +95,8 @@
     job: Job
     query_info = _get_query_info(app["redis"], hash=hash)
     if export_format == "swissdox":
-<<<<<<< HEAD
         _, _, batch, *_ = query_info.get("current_batch", ["", "", ""])
         underlang = _determine_language(batch) or ""
-=======
-        underlang = _determine_language(batch[2]) or ""
->>>>>>> 557346d9
         if underlang:
             underlang = f"_{underlang}"
         article_ids: set[str] = set()
