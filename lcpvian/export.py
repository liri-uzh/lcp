--- conflicted
+++ resolved
@@ -236,13 +236,8 @@
     finished_jobs = [
         Job.fetch(jid, connection=conn)
         for registry in [
-<<<<<<< HEAD
             FinishedJobRegistry(name=x, connection=conn)
             for x in ("queue","background")
-=======
-            FinishedJobRegistry(name=x, connection=app["redis"])
-            for x in ("queue", "background")
->>>>>>> 99ef0081
         ]
         for jid in registry.get_job_ids()
     ]
@@ -358,17 +353,10 @@
         ne_wheres_str=ne_wheres_str,
     )
 
-<<<<<<< HEAD
     # prepared_segments_job = await app["query_service"].swissdox_query(query_prepared_segments)
     # named_entities_job = await app["query_service"].swissdox_query(query_named_entities)
     prepared_segments_job = await swissdox_query(query_prepared_segments)
     named_entities_job = await swissdox_query(query_named_entities)
-=======
-    prepared_segments_job = await app["query_service"].swissdox_query(
-        query_prepared_segments
-    )
-    named_entities_job = await app["query_service"].swissdox_query(query_named_entities)
->>>>>>> 99ef0081
     depends_on = [prepared_segments_job.id, named_entities_job.id]
 
     print("Scheduled swissdox export depending on", depends_on)
@@ -425,7 +413,6 @@
         underlang = _determine_language(first_job.kwargs.get("current_batch")[2]) or ""
         if underlang:
             underlang = f"_{underlang}"
-<<<<<<< HEAD
         job = app["background"].enqueue(
             export_swissdox,
             on_failure=Callback(_general_failure, EXPORT_TTL),
@@ -438,8 +425,5 @@
                 corpus_conf
             )
         )
-=======
-        job = await export_swissdox(app, first_job_id, underlang, corpus_conf)
->>>>>>> 99ef0081
 
     return job