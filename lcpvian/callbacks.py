"""
callbacks.py: post-process the result of an SQL query and broadcast
it to the relevant websockets

These jobs are usually run in the worker process, but in exceptional
circumstances, they are run in the main thread, like when fetching
jobs that were run earlier

These callbacks are hooked up as on_success and on_failure kwargs in
calls to Queue.enqueue in query_service.py
"""

import duckdb
import json
import os
import pandas
import shutil
import traceback

from datetime import datetime
from types import TracebackType
from typing import Any, Unpack, cast
from uuid import uuid4

from redis import Redis as RedisConnection
from rq.job import Job

from .configure import _get_batches
from .convert import (
    _aggregate_results,
    _format_kwics,
    _apply_filters,
    _get_all_sents,
)
from .exporter import Exporter
from .jobfuncs import _handle_export
from .typed import (
    BaseArgs,
    Batch,
    Config,
    DocIDArgs,
    JSONObject,
    MainCorpus,
    QueryArgs,
    RequestInfo,
    QueryMeta,
    RawSent,
    Results,
    SentJob,
    UserQuery,
)
from .utils import (
    CustomEncoder,
    Interrupted,
    _get_request_info,
    _update_request_info,
    _get_query_info,
    _update_query_info,
    _get_status,
    _row_to_value,
    _get_associated_query_job,
    _get_first_job,
    _get_progress,
    _get_total_requested,
    _decide_can_send,
    _sign_payload,
    _time_remaining,
    _publish_msg,
    _sharepublish_msg,
    format_meta_lines,
    TRUES,
)


PUBSUB_LIMIT = int(os.getenv("PUBSUB_LIMIT", 31999999))
MESSAGE_TTL = int(os.getenv("REDIS_WS_MESSSAGE_TTL", 5000))
RESULTS_SWISSDOX = os.environ.get("RESULTS_SWISSDOX", "results/swissdox")


def _query(
    job: Job,
    connection: RedisConnection,
    result: list[Any],
    **kwargs: Unpack[QueryArgs],
) -> None:
    """
    Job callback, publishes a redis message containing the results

    This is where we need to aggregate statistics over all jobs in the group

    This callback can be run either in the worker or the main thread, and needs
    to handle normal queries, as well as queries fetched from redis memory

    When a new query is submitted, the QueryIteration object and the RQ Job
    object have an empty string as the `first_job` attribute/key. For subsequent
    batches, `first_job` is the initial job id. On this job's `meta`, we store
    the aggregated results that are calculated during this callback. Then we
    apply post_processes filters and send the result as a WS message.
    """
    query_info = _get_query_info(connection, job=job)
    # When called as a job callback, the kwargs come from the job
    # when called directly (sents form cache) the kwargs are passed directly
    _, schema, table, *_ = query_info["current_batch"]
    table = f"{schema}.{table}"

    meta_json: QueryMeta = cast(QueryMeta, query_info.get("meta_json"))
    all_non_kwic_results: Results = {0: meta_json}
    post_processes = query_info.get("post_processes", {})
    total_before_now = query_info["total_results_so_far"]
    done_part: list[Batch] = query_info["done_batches"]
    first_job = _get_first_job(job, connection)
    stored = query_info.get("progress_info", {})
    duration: float = round((job.ended_at - job.started_at).total_seconds(), 3)  # type: ignore
    total_duration = round(query_info.get("total_duration", 0.0) + duration, 3)
    just_finished = tuple(query_info["current_batch"])
    if just_finished not in done_part:
        done_part.append(just_finished)
    query_info["done_batches"] = done_part
    query_info["total_duration"] = total_duration
    _update_query_info(connection, job=job, info=query_info)
    from_memory = query_info.get("from_memory", False)
    # Make sure all_non_kwic_results is of type Results: int keys
    all_non_kwic_results = {
        int(k): v
        for k, v in (
            query_info.get("all_non_kwic_results") or all_non_kwic_results
        ).items()
    }

    # if from memory, we had this result cached, we just need to apply filters
    if from_memory:
        all_res = all_non_kwic_results
        to_send = _apply_filters(all_res, post_processes)
        n_res = query_info["total_results_so_far"]
        search_all = stored["search_all"]
        show_total = stored["show_total"]
    # if not cached, we do all the aggregation and filtering of previous+current result
    else:
        all_res, to_send, n_res, search_all, show_total = _aggregate_results(
            result,
            all_non_kwic_results,
            meta_json,
            post_processes,
            just_finished,
            done_part,
        )
        query_info["all_non_kwic_results"] = all_res

    # right now, when a job has no kwic element, we query all batches and only stop
    # if a time limit is reached. so the progress bar can reflect the amount of time used

    total_found = total_before_now + n_res if show_total else -1
    query_info["total_results_so_far"] = total_found
    _update_query_info(connection, job=job, info=query_info)

    job.meta["results_this_batch"] = n_res
    job.meta["_search_all"] = search_all
    job.meta["_total_duration"] = total_duration

    progress_info = {
        "batch_matches": n_res,
        "show_total": show_total,
        "search_all": search_all,
    }

    # so we do not override newer data with older data?
    info: dict[str, str | bool | int | float] = query_info.get("progress_info", {})
    latest_total = cast(int, info.get("total_results_so_far", -1))
    is_latest = not info or total_found > latest_total
    if is_latest:
        query_info["progress_info"] = progress_info

    msg_id = str(uuid4())  # todo: hash instead?

    query_info["latest_stats_message"] = msg_id

    if "_sent_jobs" not in query_info:
        query_info["_sent_jobs"] = {}
    if "_meta_jobs" not in query_info:
        query_info["_meta_jobs"] = {}

    all_ri_done = all(
        _get_status(query_info, ri) in ("finished", "satisfied")
        for ri in _get_request_info(connection, query_info["hash"])
    )
    if all_ri_done:
        query_info["running"] = False
    _update_query_info(connection, job=job, info=query_info)

    max_kwic = int(os.getenv("DEFAULT_MAX_KWIC_LINES", 9999))
    current_kwic_lines = min(max_kwic, total_found)

    action = "query_result"

    jso = {
        "result": to_send,
        "job": job.id,
        "action": action,
        "from_memory": from_memory,
        "total_results_so_far": total_found,
        "table": table,
        "first_job": first_job.id,
        "post_processes": post_processes,
        "search_all": search_all,
        "batch_matches": n_res,
        "done_batches": query_info["done_batches"],
        "current_kwic_lines": current_kwic_lines,
        "msg_id": msg_id,
        "resume": False,
        "duration": duration,
        "total_duration": total_duration,
    }

    dumped = json.dumps(jso, cls=CustomEncoder)

    return _publish_msg(connection, dumped, msg_id)


def _meta(
    job: Job,
    connection: RedisConnection,
    result: list[Any] | None,
    **kwargs: Unpack[SentJob],  # type: ignore
) -> None:
    """
    Process meta data and send via websocket
    """
    if not result:
        return None
    job_kwargs = cast(dict[str, Any], job.kwargs)
    # When called as a job callback, the kwargs come from the job
    # when called directly (sents form cache) the kwargs are passed directly
    kwargs = kwargs or cast(SentJob, job_kwargs)
    depended = _get_associated_query_job(job_kwargs["depends_on"], connection)
    query_info = _get_query_info(connection, job=depended)
    cb: Batch = query_info["current_batch"]
    table = f"{cb[1]}.{cb[2]}"

    to_send = {"-2": format_meta_lines(kwargs.get("meta_query", ""), result)}
    if not to_send["-2"]:
        return None

    msg_id = str(uuid4())  # todo: hash instead!
    if "meta_job_ws_messages" not in query_info:
        query_info["meta_job_ws_messages"] = {}
    query_info["meta_job_ws_messages"][msg_id] = None
    query_info["_meta_jobs"][job.id] = None
    _update_query_info(connection, job=depended, info=query_info)

    action = "meta"

    for ri in _get_request_info(connection, query_info["hash"]):

        status = _get_status(query_info, ri)
        jso = {
            "result": to_send,
            "status": status,
            "action": action,
            "query": depended.id,
            "table": table,
            "first_job": query_info["hash"],
            "msg_id": msg_id,
        }
        _sign_payload(jso, cast(JSONObject, ri))

        # # todo: just update progress here, but do not send the rest
        dumped = json.dumps(jso, cls=CustomEncoder)

        msg_ids = ri.get("msg_ids") or []
        msg_ids.append(msg_id)
        _update_request_info(connection, ri, cast(RequestInfo, {"msg_ids": msg_ids}))
        _publish_msg(connection, dumped, msg_id)

    return


def _sentences(
    job: Job,
    connection: RedisConnection,
    result: list[RawSent] | None,
    **kwargs: int | bool | str | None,
) -> None:
    """
    Create KWIC data and send via websocket
    """
    job_kwargs: dict = cast(dict, job.kwargs)
    # When called as a job callback, the kwargs come from the job
    # when called directly (sents form cache) the kwargs are passed directly
    depended = _get_associated_query_job(job_kwargs["depends_on"], connection)
    query_info = _get_query_info(connection, job=depended)
    meta_json = query_info["meta_json"]
    max_kwic = int(os.getenv("DEFAULT_MAX_KWIC_LINES", 9999))
    current_lines = query_info["current_kwic_lines"]
    total_so_far = query_info.get("total_results_so_far", 0)
    _, schema, table, *_ = query_info.get("current_batch", ["", "", ""])[2]
    table = f"{schema}.{table}"

    for ri in _get_request_info(connection, query_info["hash"]):

        # in full mode, we need to combine all the sentences into one message when finished
        get_all_sents = ri.get("full") and _get_status(query_info, ri) == "finished"
        to_send: Results

        total_requested = ri.get("total_results_requested", 200)
        total_to_get = cast(int, ri.get("needed", total_requested))
        offset = ri.get("offset", 0)
        full = ri.get("full", False)

        if get_all_sents:
            to_send = _get_all_sents(
                job, query_info, meta_json, max_kwic, current_lines, full, connection
            )
        else:
            to_send = _format_kwics(
                depended.result,
                meta_json,
                result,
                total_to_get,
                True,
                offset,
                max_kwic,
                current_lines,
                full,
            )

        status = _get_status(query_info, ri)

        more_data = not ri.get("no_more_data", False)
        submit_query = ri.get("start_query_from_sents", False)
        if submit_query and more_data:
            status = "partial"

        if status == "finished" and more_data:
            more_data = total_so_far >= total_requested

        # if to_send contains only {0: meta, -1: sentences} or less
        if len(to_send) < 3 and not submit_query:
            print(f"No results found for {table} kwic -- skipping WS message")
            return None

        # if we previously sent a warning about there being too much data, stop here
        if ri.get("been_warned"):
            print("Processed too much data -- skipping WS message")
            return None

        use_cache = os.getenv("USE_CACHE", "true").lower() in TRUES

        if not use_cache:
            perc_done = query_info.get("percentage_done", 0.0)
            words_done = query_info.get("percentage_words_done", 0.0)
        else:
            progress = _get_progress(job, query_info, ri)
            perc_done = progress.get("percentage_done", 0.0)
            words_done = progress.get("progress_info", 0.0)

        submit_payload = {k: v for k, v in query_info.items()}
        submit_payload.update({k: v for k, v in ri.items()})

        # Do not send if this is an "export" query
        can_send = not ri.get("to_export") and (not full or status == "finished")

        msg_id = str(uuid4())  # todo: hash instead!
        if "sent_job_ws_messages" not in query_info:
            query_info["sent_job_ws_messages"] = {}
        query_info["sent_job_ws_messages"][msg_id] = None
        query_info["_sent_jobs"][job.id] = None
        _update_query_info(connection, job=job, info=query_info)

        action = "sentences"

        jso = {
            "result": to_send,
            "status": status,
            "action": action,
            "full": full,
            "more_data_available": more_data,
            "submit_query": submit_payload if submit_query else False,
            "query": depended.id,
            "table": table,
            "first_job": query_info["hash"],
            "msg_id": msg_id,
            "can_send": can_send,
            "percentage_done": perc_done,
            "percentage_words_done": words_done,
        }
        _sign_payload(submit_payload, ri)
        _sign_payload(jso, ri)

        # todo: just update progress here, but do not send the rest
        dumped = json.dumps(jso, cls=CustomEncoder)

        job.save_meta()  # type: ignore

        msg_ids = ri.get("msg_ids") or []
        msg_ids.append(msg_id)
        _update_request_info(connection, ri, cast(RequestInfo, {"msg_ids": msg_ids}))
        _publish_msg(connection, dumped, msg_id)

    return


def _document(
    job: Job,
    connection: RedisConnection,
    result: list[JSONObject] | JSONObject,
    **kwargs: Unpack[BaseArgs],
) -> None:
    """
    When a user requests a document, we give it to them via websocket
    """
    job_kwargs: dict = cast(dict, job.kwargs)
    action = "document"
    user = cast(str, kwargs.get("user", job_kwargs["user"]))
    room = cast(str | None, kwargs.get("room", job_kwargs["room"]))
    if not room:
        return
    if isinstance(result, list) and len(result) == 1:
        result = result[0]

    tmp_result: dict[str, dict] = {
        "structure": {},
        "layers": {},
        "global_attributes": {},
    }
    for row in result:
        typ, key, props = cast(list, row)
        if typ == "layer":
            if key not in tmp_result["structure"]:
                tmp_result["structure"][key] = [*props.keys()]
            if key not in tmp_result["layers"]:
                tmp_result["layers"][key] = []
            keys = tmp_result["structure"][key]
            line = [props[k] for k in keys]
            tmp_result["layers"][key].append(line)
        elif typ == "glob":
            if key not in tmp_result["global_attributes"]:
                tmp_result["global_attributes"][key] = []
            tmp_result["global_attributes"][key].append(props)
        elif typ == "doc":
            tmp_result["doc"] = props
    result = cast(JSONObject, tmp_result)

    msg_id = str(uuid4())
    jso = {
        "document": result,
        "action": action,
        "user": user,
        "room": room,
        "msg_id": msg_id,
        "corpus": job_kwargs["corpus"],
        "doc_id": job_kwargs["doc"],
    }
    return _publish_msg(connection, jso, msg_id)


def _document_ids(
    job: Job,
    connection: RedisConnection,
    result: list[JSONObject] | JSONObject,
    **kwargs: Unpack[DocIDArgs],
) -> None:
    """
    When a user requests a document, we give it to them via websocket
    """
    job_kwargs: dict = cast(dict, job.kwargs)
    user = cast(str, kwargs.get("user", job_kwargs["user"]))
    room = cast(str | None, kwargs.get("room", job_kwargs["room"]))
    if not room:
        return None
    msg_id = str(uuid4())
    formatted = {
        str(idx): {
            "name": name,
            "media": media,
            "frame_range": (
                [frame_range.lower, frame_range.upper] if frame_range else [0, 0]
            ),
        }
        for idx, name, media, frame_range in cast(
            list[tuple[int, str, dict, Any]], result
        )
    }
    action = "document_ids"
    jso = {
        "document_ids": formatted,
        "action": action,
        "user": user,
        "msg_id": msg_id,
        "room": room,
        "job": job.id,
        "corpus_id": job_kwargs["corpus_id"],
    }
    return _publish_msg(connection, jso, msg_id)


def _schema(
    job: Job,
    connection: RedisConnection,
    result: bool | None = None,
) -> None:
    """
    This callback is executed after successful creation of schema.
    We might want to notify some WS user?
    """
    job_kwargs: dict = cast(dict, job.kwargs)
    user = job_kwargs.get("user")
    room = job_kwargs.get("room")
    if not room:
        return None
    msg_id = str(uuid4())
    action = "uploaded"
    jso = {
        "user": user,
        "status": "success" if not result else "error",
        "project": job_kwargs["project"],
        "project_name": job_kwargs["project_name"],
        "corpus_name": job_kwargs["corpus_name"],
        "action": action,
        "gui": job_kwargs.get("gui", False),
        "room": room,
        "msg_id": msg_id,
    }
    if result:
        jso["error"] = result

    return _publish_msg(connection, jso, msg_id)


def _upload(
    job: Job,
    connection: RedisConnection,
    result: MainCorpus | None,
) -> None:
    """
    Success callback when user has uploaded a dataset
    """
    if result is None:
        print("Result was none. Skipping callback.")
        return None
    project: str = job.args[0]
    user: str = job.args[1]
    room: str | None = job.args[2]
    job_kwargs: dict = cast(dict, job.kwargs)
    user_data: JSONObject = job_kwargs["user_data"]
    gui: bool = job_kwargs["gui"]
    msg_id = str(uuid4())
    action = "uploaded"

    # if not room or not result:
    #     return None
    jso = {
        "user": user,
        "room": room,
        "id": result[0],
        "user_data": user_data,
        "entry": _row_to_value(result, project=project),
        "status": "success" if not result else "error",
        "project": project,
        "action": action,
        "gui": gui,
        "msg_id": msg_id,
    }

    # We want to notify *all* the instances of the new corpus
    return _sharepublish_msg(cast(JSONObject, jso), msg_id)
    # return _publish_msg(connection, cast(JSONObject, jso), msg_id)


def _upload_failure(
    job: Job,
    connection: RedisConnection,
    typ: type,
    value: BaseException,
    trace: TracebackType,
) -> None:
    """
    Cleanup on upload fail, and maybe send ws message
    """
    print(f"Upload failure: {typ} : {value}: {traceback}")
    msg_id = str(uuid4())

    project: str
    user: str
    room: str | None

    job_kwargs: dict = cast(dict, job.kwargs)

    if "project_name" in job_kwargs:  # it came from create schema job
        project = job_kwargs["project"]
        user = job_kwargs["user"]
        room = job_kwargs["room"]
    else:  # it came from upload job
        project = job.args[0]
        user = job.args[1]
        room = job.args[2]

    uploads_path = os.getenv("TEMP_UPLOADS_PATH", "uploads")
    path = os.path.join(uploads_path, project)
    if os.path.isdir(path):
        shutil.rmtree(path)
        print(f"Deleted: {path}")

    form_error = str(trace)

    try:
        form_error = "".join(traceback.format_tb(trace))
    except Exception as err:
        print(f"cannot format object: {trace} / {err}")

    action = "upload_fail"

    if user and room:
        jso = {
            "user": user,
            "room": room,
            "project": project,
            "action": action,
            "status": "failed",
            "job": job.id,
            "msg_id": msg_id,
            "traceback": form_error,
            "kind": str(typ),
            "value": str(value),
        }
        return _publish_msg(connection, jso, msg_id)


def _general_failure(
    job: Job,
    connection: RedisConnection,
    typ: type,
    value: BaseException,
    trace: TracebackType,
) -> None:
    """
    On job failure, return some info ... probably hide some of this from prod eventually!
    """
    msg_id = str(uuid4())
    form_error = str(trace)
    action = "failed"
    try:
        form_error = "".join(traceback.format_tb(trace))
    except Exception as err:
        print(f"cannot format object: {trace} / {err}")

    print("Failure of some kind:", job, trace, typ, value)
    if isinstance(typ, Interrupted) or typ == Interrupted:
        # no need to send a message to the user for interrupts
        # jso = {"status": "interrupted", "action": "interrupted", "job": job.id}
        return None
    else:
        jso = {
            "status": "failed",
            "kind": str(typ),
            "value": str(value),
            "action": action,
            "msg_id": msg_id,
            "traceback": form_error,
            "job": job.id,
            **cast(dict, job.kwargs),
        }
    # this is just for consistency with the other timeout messages
    if "No such job" in jso["value"]:
        jso["status"] = "timeout"
        jso["action"] = "timeout"

    return _publish_msg(connection, jso, msg_id)


def _queries(
    job: Job,
    connection: RedisConnection,
    result: list[UserQuery] | None,
) -> None:
    """
    Fetch or store queries
    """
    job_kwargs: dict = cast(dict, job.kwargs)
    is_store: bool = job_kwargs.get("store", False)
    action = "store_query" if is_store else "fetch_queries"
    room: str | None = job_kwargs.get("room")
    msg_id = str(uuid4())
    jso: dict[str, Any] = {
        "user": str(job_kwargs["user"]),
        "room": room,
        "status": "success",
        "action": action,
        "queries": [],
        "msg_id": msg_id,
    }
    if is_store:
        jso["query_id"] = str(job_kwargs["query_id"])
        jso.pop("queries")
    elif result:
        cols = ["idx", "query", "username", "room", "created_at"]
        queries: list[dict[str, Any]] = []
        for x in result:
            dct: dict[str, Any] = dict(zip(cols, x))
            queries.append(dct)
        jso["queries"] = queries
    return _publish_msg(connection, jso, msg_id)


def _swissdox_to_db_file(
    job: Job,
    connection: RedisConnection,
    result: list[UserQuery] | None,
) -> None:
    print("export complete!")
    j_kwargs = cast(dict, job.kwargs)
    hash = j_kwargs.get("hash", "swissdox")
<<<<<<< HEAD
    swissdox_dir = os.environ.get("RESULTS_SWISSDOX", "results/swissdox")
    export_dir = os.path.join(swissdox_dir, "exports")
    if not os.path.exists(export_dir):
        os.makedirs(export_dir)
    dest = os.path.join(export_dir, f"{hash}.db")
=======
    dest_folder = os.path.join(RESULTS_SWISSDOX, "exports")
    if not os.path.exists(dest_folder):
        os.makedirs(dest_folder)
    dest = os.path.join(dest_folder, f"{hash}.db")
>>>>>>> 45d3b5f2
    if os.path.exists(dest):
        os.remove(dest)

    for table_name, index_col, data in job.result:
        df = pandas.DataFrame.from_dict(
            {cname: cvalue if cvalue else [] for cname, cvalue in data.items()}
        )
        df.set_index(index_col)
        con = duckdb.connect(database=dest, read_only=False)
        con.execute(f"CREATE TABLE {table_name} AS SELECT * FROM df")

    user = j_kwargs.get("user")
    room = j_kwargs.get("room")

    if user and room:
        userpath = os.path.join(RESULTS_SWISSDOX, user)
        if not os.path.exists(userpath):
            os.makedirs(userpath)
        cname = j_kwargs.get("name", "swissdox")
        original_userpath = j_kwargs.get("userpath", "")
        if not original_userpath:
            original_userpath = f"{cname}_{str(datetime.now()).split('.')[0]}.db"
        fn = os.path.basename(original_userpath)
        userdest = os.path.join(userpath, fn)
        if os.path.exists(userdest):
            os.remove(userdest)
        os.symlink(os.path.abspath(dest), userdest)
        msg_id = str(uuid4())
        jso: dict[str, Any] = {
            "user": user,
            "room": room,
            "action": "export_complete",
            "msg_id": msg_id,
            "format": "swissdox",
            "hash": hash,
            "offset": 0,
            "total_results_requested": 200,
        }
        _publish_msg(connection, jso, msg_id)


def _export_complete(
    job: Job,
    connection: RedisConnection,
    result: list[UserQuery] | None,
) -> None:
    print("export complete!")
    job_args: list = cast(list, job.args)
    j_kwargs: dict = cast(dict, job.kwargs)
    if len(job_args) < 3:
        # Swissdox
        return None
    hash, _, format, _ = job_args
    dep_kwargs: dict = cast(dict, job.dependency.kwargs) if job.dependency else {}
    user = j_kwargs.get("user", dep_kwargs.get("user", ""))
    room = j_kwargs.get("room", dep_kwargs.get("room", ""))
    offset: int = cast(int, j_kwargs.get("offset", 0))
    requested: int = cast(int, j_kwargs.get("total_results_requested", 0))
    if user and room and j_kwargs.get("download", False):
        msg_id = str(uuid4())
        jso: dict[str, Any] = {
            "user": user,
            "room": room,
            "action": "export_complete",
            "msg_id": msg_id,
            "format": format,
            "hash": hash,
            "offset": offset,
            "total_results_requested": requested,
        }
        _publish_msg(connection, jso, msg_id)
    return None


def _export_notifs(
    job: Job,
    connection: RedisConnection,
    result: list | None,
) -> None:
    if not result:
        return None
    RESULTS_USERS = os.environ.get("RESULTS_USERS", os.path.join("results", "users"))
    j_kwargs: dict = cast(dict, job.kwargs)
    user = j_kwargs.get("user", "")
    hash = j_kwargs.get("hash", "")
    jso: dict[str, Any]
    if user:
        msg_id = str(uuid4())
        jso = {
            "user": user,
            "action": "export_notifs",
            "msg_id": msg_id,
            "exports": result,
        }
        _publish_msg(connection, jso, msg_id)
    elif hash:
        for res in result:
            (_, _, _, _, user_id, format, offset, requested, _, fn, _, _) = res
            full = requested <= 0
            exp_class = Exporter.get_exporter_class(format)
            user_folder = os.path.join(RESULTS_USERS, user_id)
            srcfn = exp_class.get_dl_path_from_hash(hash, offset, requested, full)
            # TODO: maybe create an ExporterSwissdox class?
            if format == "swissdox":
                srcfn = os.path.join(
                    RESULTS_SWISSDOX,
                    "exports",
                    f"{hash}.db",
                )
            normfn = os.path.normpath(fn)
            destfn = os.path.join(user_folder, normfn)
            if not os.path.exists(os.path.dirname(destfn)):
                os.makedirs(os.path.dirname(destfn))
            if os.path.exists(destfn):
                os.remove(destfn)
            os.symlink(os.path.abspath(srcfn), destfn)

            user_id = res[4]
            msg_id = str(uuid4())
            jso = {
                "user": user_id,
                "action": "export_notifs",
                "msg_id": msg_id,
                "exports": [res],
            }
            _publish_msg(connection, jso, msg_id)
            continue
    return None


def _config(
    job: Job,
    connection: RedisConnection,
    result: list[MainCorpus],
    publish: bool = True,
) -> dict[str, str | bool | Config]:
    """
    Run by worker: make config data
    """
    action = "set_config"
    fixed: Config = {}
    msg_id = str(uuid4())
    for tup in result:
        made = _row_to_value(tup)
        if not made.get("enabled"):
            continue
        fixed[str(made["corpus_id"])] = made

    for conf in fixed.values():
        if "_batches" not in conf:
            conf["_batches"] = _get_batches(conf)

    jso: dict[str, str | bool | Config] = {
        "config": fixed,
        "_is_config": True,
        "action": action,
        "msg_id": msg_id,
    }
    if publish:
        _publish_msg(connection, cast(JSONObject, jso), msg_id)
    return jso<|MERGE_RESOLUTION|>--- conflicted
+++ resolved
@@ -709,18 +709,10 @@
     print("export complete!")
     j_kwargs = cast(dict, job.kwargs)
     hash = j_kwargs.get("hash", "swissdox")
-<<<<<<< HEAD
-    swissdox_dir = os.environ.get("RESULTS_SWISSDOX", "results/swissdox")
-    export_dir = os.path.join(swissdox_dir, "exports")
-    if not os.path.exists(export_dir):
-        os.makedirs(export_dir)
-    dest = os.path.join(export_dir, f"{hash}.db")
-=======
     dest_folder = os.path.join(RESULTS_SWISSDOX, "exports")
     if not os.path.exists(dest_folder):
         os.makedirs(dest_folder)
     dest = os.path.join(dest_folder, f"{hash}.db")
->>>>>>> 45d3b5f2
     if os.path.exists(dest):
         os.remove(dest)
 
