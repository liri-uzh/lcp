"""
query_service.py: control submission of RQ jobs

We use RQ/Redis for long-running DB queries. The QueryService class has a method
for each type of DB query that we need to run (query, sentence-query, upload,
create schema, store query, delete_query, fetch query, etc.). Jobs are run by a dedicated
worker process.

After the job is complete, callback functions can be run by worker for success and
failure. Typically, these callbacks will post-process the data and publish it
to Redis PubSub, which we listen on in the main process so we can send
the data to user via websocket.

Before submitting jobs to RQ/Redis, we can often hash the incoming job data to
create an identifier for the job. If identical input data is provided in a
subsequent job, the same hash will be generated, So, we can check in Redis for
this job ID; if it's available, we can trigger the callback manually, and thus
save ourselves from running duplicate DB queries.
"""

import json
import os
import uuid

from collections.abc import Coroutine
from typing import Any, final, Unpack, cast

from aiohttp import web
from redis import Redis as RedisConnection
from rq import Callback
from rq.command import send_stop_job_command
from rq.exceptions import InvalidJobOperation, NoSuchJobError
from rq.job import Job

from .callbacks import (
    _config,
    _document,
    _document_ids,
    _export_notifs,
    _general_failure,
    _upload_failure,
    _meta,
    _queries,
    _deleted,
    _query,
    _schema,
    _sentences,
    _upload,
)
from .convert import _apply_filters
from .jobfuncs import _db_query, _upload_data, _create_schema
from .typed import (
    BaseArgs,
    Config,
    CorpusConfig,
    DocIDArgs,
    JSONObject,
    QueryArgs,
    RawSent,
    Results,
    ResultsValue,
    SentJob,
)
from .utils import (
    _default_tracks,
    _get_status,
    _format_config_query,
    _set_config,
    _sign_payload,
    hasher,
    PUBSUB_CHANNEL,
    CustomEncoder,
    range_to_array,
)
from .abstract_query.utils import _get_table, _get_mapping


@final
class QueryService:
    """
    This magic class will handle our queries by alerting you when they are done
    """

    # __slots__: list[str] = ["app", "timeout", "upload_timeout", "query_ttl"]

    def __init__(self, app: web.Application) -> None:
        self.app = app
        self.timeout = int(os.getenv("QUERY_TIMEOUT", 1000))
        self.whole_corpus_timeout = int(
            os.getenv("QUERY_ENTIRE_CORPUS_CALLBACK_TIMEOUT", 99999)
        )
        self.callback_timeout = int(os.getenv("QUERY_CALLBACK_TIMEOUT", 5000))
        self.upload_timeout = int(os.getenv("UPLOAD_TIMEOUT", 43200))
        self.query_ttl = int(os.getenv("QUERY_TTL", 5000))
        self.use_cache = app["_use_cache"]

    async def send_all_data(self, job: Job, **kwargs: Unpack[QueryArgs]) -> bool:
        """
        Get the stored messages related to a query and send them to frontend
        """
        msg = job.meta["latest_stats_message"]
        print(f"Retrieving stats message: {msg}")
        jso = self.app["redis"].get(msg)

        if jso is None:
            return False

        payload: JSONObject = json.loads(jso)
        _sign_payload(payload, kwargs)
        total_requested = cast(int, payload.get("total_results_requested", 0))
        status = _get_status(
            cast(int, payload.get("total_results_so_far", 0)),
            done_batches=cast(list, payload.get("done_batches")),
            all_batches=cast(list, payload.get("all_batches")),
            total_results_requested=total_requested,
            search_all=cast(bool, payload.get("search_all", False)),
            full=cast(bool, payload.get("full", False)),
            time_so_far=cast(float, payload.get("total_duration", 0)),
        )
        if float(cast(float, payload.get("percentage_done", 0.0))) >= 100.0:
            status = "finished"
        payload["status"] = status

        # we may have to apply the latest post-processes...
        pps = cast(
            dict[int, Any], kwargs["post_processes"] or payload["post_processes"]
        )
        # json serialises the Results keys to strings, so we have to convert
        # them back into int for the Results object to be correctly typed:
        full_res = cast(dict[str, ResultsValue], payload["full_result"])
        res = cast(Results, {int(k): v for k, v in full_res.items()})
        if pps and pps != cast(dict[int, Any], payload["post_processes"]):
            filtered = _apply_filters(res, pps)
            payload["result"] = cast(JSONObject, filtered)
        payload["no_restart"] = True
        self.app["redis"].expire(msg, self.query_ttl)
        strung: str = json.dumps(payload, cls=CustomEncoder)

        failed = False
        tasks: list[Coroutine[None, None, None]] = [
            self.app["aredis"].publish(PUBSUB_CHANNEL, strung)
        ]

        sent_and_meta_msgs = {
            **job.meta.get("sent_job_ws_messages", {}),
            **job.meta.get("meta_job_ws_messages", {}),
        }

        for msg in sent_and_meta_msgs:
            print(f"Retrieving sentences or metadata message: {msg}")
            jso = self.app["redis"].get(msg)
            if jso is None:
                failed = True
                continue
            payload = json.loads(jso)
            _sign_payload(payload, kwargs)
            payload["no_update_progress"] = True
            payload["no_restart"] = True
            payload["status"] = status
            self.app["redis"].expire(msg, self.query_ttl)
            task = self.app["aredis"].publish(
                PUBSUB_CHANNEL, json.dumps(payload, cls=CustomEncoder)
            )
            tasks.append(task)

        if not failed:
            for task in tasks:
                await task
            return True
        return False

    async def query(
        self,
        query: str,
        queue: str = "query",
        **kwargs: Unpack[QueryArgs],
    ) -> tuple[Job | None, bool | None]:
        """
        Here we send the query to RQ and therefore to redis
        """
        hashed = str(hasher(query))
        job: Job | None

        if self.use_cache:
            job, submitted = await self._attempt_query_from_cache(hashed, **kwargs)
            if job is not None:
                return job, submitted

        timeout = self.timeout if not kwargs.get("full") else self.whole_corpus_timeout

        job = self.app[queue].enqueue(
            _db_query,
            on_success=Callback(_query, timeout),
            on_failure=Callback(_general_failure, timeout),
            result_ttl=self.query_ttl,
            job_timeout=timeout,
            job_id=hashed,
            args=(query,),
            kwargs=kwargs,
        )
        return cast(Job, job), True

    async def _attempt_query_from_cache(
        self, hashed: str, **kwargs: Unpack[QueryArgs]
    ) -> tuple[Job | None, bool | None]:
        """
        Try to get a query from cache. Return the job and an indicator of
        whether or not a job was submitted
        """
        job: Job | None
        try:
            job = Job.fetch(hashed, connection=self.app["redis"])
            first_job_id: str = cast(str, kwargs.get("first_job", ""))
            # Use an if here because .get() can return an empty string
            if not first_job_id:
                first_job_id = str(job.id)
            first_job = Job.fetch(first_job_id, connection=self.app["redis"])
            is_first = first_job.id == job.id
            self.app["redis"].expire(job.id, self.query_ttl)
            if job.get_status() == "finished":
                job_for_send_all_data = job if is_first else first_job
                success = await self.send_all_data(job_for_send_all_data, **kwargs)
                if success:
                    return job, None
                query_kwargs = {
                    "post_processes": kwargs["post_processes"],
                    "current_kwic_lines": kwargs["current_kwic_lines"],
                    "from_memory": True,
                }
                _sign_payload(query_kwargs, kwargs)
                _query(job, self.app["redis"], job.result, **query_kwargs)
                return job, False
        except NoSuchJobError:
            pass
        return None, None

    def document_ids(
        self,
        schema: str,
        corpus_id: int,
        user: str,
        room: str | None,
        config: dict,
        queue: str = "internal",
    ) -> Job:
        """
        Fetch document id: name data from DB.

        The fetch from cache should not be needed, as on subsequent jobs
        we can get the data from app["config"]
        """
        doc_layer = config.get("document", "document").lower()
        query = f"SELECT {doc_layer}_id, name, media, frame_range FROM {schema}.{doc_layer};"
        kwargs: DocIDArgs = {
            "user": user,
            "room": room,
            "corpus_id": corpus_id,
        }
        hashed = str(hasher((query, corpus_id)))
        job: Job
        if self.use_cache:
            try:
                job = Job.fetch(hashed, connection=self.app["redis"])
                if job and job.get_status(refresh=True) == "finished":
                    _document_ids(job, self.app["redis"], job.result, **kwargs)
                    return job
            except NoSuchJobError:
                pass
        job = self.app[queue].enqueue(
            _db_query,
            on_success=Callback(_document_ids, self.timeout),
            on_failure=Callback(_general_failure, self.callback_timeout),
            args=(query, {}),
            kwargs=kwargs,
        )
        return job

    def document(
        self,
        schema: str,
        corpus: int,
        doc_id: int,
        user: str,
        room: str | None,
        config: CorpusConfig,
        queue: str = "internal",
    ) -> Job:
        """
        Fetch info about a document from DB/cache
        """
        tracks: dict = cast(dict, config.get("tracks", _default_tracks(config)))
        # assert "tracks" in config, KeyError(
        #     "Couldn't find 'tracks' in the corpus configuration"
        # )
        global_tables: dict = {}
        doc_layer = config.get("document")
        query = f"WITH doc AS (SELECT frame_range FROM {schema}.{doc_layer} WHERE {doc_layer}_id = :doc_id)"
        glob_attrs: dict = cast(dict, config.get("globalAttributes", {}))
        for layer in tracks.get("layers", {}):
            layer_table = _get_table(
                layer, config, "", ""
            )  # no batch and no lang for now
            attributes = config["layer"].get(layer, {}).get("attributes", {})
            attributes_names: dict[str, None] = {k: None for k in attributes}
            mapping = _get_mapping(layer, config, "", "")
            mapping_attrs: dict[str, Any] = mapping.get("attributes", {})
            for k in mapping_attrs:
                attributes_names[k] = None
            crossjoin = ""
            whereand = ""
            lab = layer_table[0]
            selects = ["'frame_range'", range_to_array(f"{lab}.frame_range")]
            if layer.lower() == config.get("segment", "").lower():
                prepared_table = mapping.get("prepared", {}).get(
                    "relation", f"prepared_{layer}"
                )
                crossjoin = f"\n    CROSS JOIN {schema}.{prepared_table} ps"
                whereand = f"\n    AND {lab}.{layer}_id = ps.{layer}_id"
                selects += ["'prepared'", "ps.content"]
            for attr_name in attributes_names:
                attr_type = attributes.get(attr_name, {}).get("type")
                if attr_type in ("labels", "vector"):
                    continue
                mappings = mapping_attrs.get(attr_name, {})
                mapping_type = mappings.get("type")
                name = attr_name
                ref = f"{lab}.{name}"
                if mapping_type == "relation":
                    if attributes.get(attr_name, {}).get("ref") in glob_attrs:
                        name = f"{mappings.get('key', name)}_id"
                        ref = f"{lab}.{name}"
                    else:
                        table = mappings.get("name", name)
                        crossjoin += f"\n    CROSS JOIN {schema}.{table} {name}"
                        key = mappings.get("key", name)
                        whereand += f"\n    AND {lab}.{key}_id = {name}.{key}_id"
                        ref = f"{name}.{name}"
                selects += [f"'{name}'", ref]
            for attr_name, attr_props in mapping_attrs.items():
                if attr_name not in glob_attrs:
                    continue
                global_tables[attr_name] = attr_props.get("name", attr_name)
            query += f""",
{layer} AS (
    SELECT 'layer', '{layer}', jsonb_build_object({','.join(selects)}) AS props
    FROM {schema}.{layer_table} {lab}, doc {crossjoin}
    WHERE {lab}.frame_range <@ doc.frame_range {whereand}
)"""
        layers_ctes = [x for x in tracks.get("layers", {})]
        for gar in tracks.get("group_by", []):
            assert "globalAttributes" in config, KeyError(
                "Could not find globalAttributes in corpus config"
            )
            gar_table = global_tables.get(gar, gar)
            lab = gar_table[0]
            gar_props = [f"({x}.props->'{gar}_id')::text" for x in layers_ctes]
            selects = [f"'{gar}'", f"{lab}.{gar}", f"'{gar}_id'", f"{lab}.{gar}_id"]
            query += f""",
{gar} AS (
    SELECT DISTINCT 'glob', '{gar}', jsonb_build_object({','.join(selects)}) AS props
    FROM {schema}.{gar_table} {lab}
)"""
        # , {', '.join(layers_ctes)}
        # WHERE {lab}.{gar}_id IN ({','.join(gar_props)})
        # Trying to remove WHEREs under the assumption that global attributes will always be small
        query += f"\nSELECT * FROM {next(x for x in tracks['layers'])}"
        for n, layer in enumerate(tracks["layers"]):
            if n == 0:
                continue
            query += f"\nUNION ALL SELECT * FROM {layer}"
        for gar in tracks.get("group_by", {}):
            query += f"\nUNION ALL SELECT * FROM {gar}"
        doc_range = range_to_array("doc.frame_range")
        query += f"\nUNION ALL SELECT 'doc', '{doc_layer}', jsonb_build_object('frame_range',{doc_range}) AS props FROM doc"
        query += ";"
        print("document query", query)
        params = {"doc_id": doc_id}
        hashed = str(hasher((query, doc_id)))
        job: Job
        if self.use_cache:
            try:
                job = Job.fetch(hashed, connection=self.app["redis"])
                if job and job.get_status(refresh=True) == "finished":
                    kwa: BaseArgs = {"user": user, "room": room}
                    _document(job, self.app["redis"], job.result, **kwa)
                    return job
            except NoSuchJobError:
                pass

        kwargs = {
            "document": True,
            "corpus": corpus,
            "user": user,
            "room": room,
            "doc": doc_id,
        }
        job = self.app[queue].enqueue(
            _db_query,
            on_success=Callback(_document, self.timeout),
            on_failure=Callback(_general_failure, self.callback_timeout),
            result_ttl=self.query_ttl,
            job_timeout=self.timeout,
            args=(query, params),
            kwargs=kwargs,
        )
        return job

    def sentences(
        self,
        query: str,
        meta: str = "",
        queue: str = "query",
        **kwargs: Unpack[SentJob],
    ) -> list[str]:
        depends_on = kwargs.get("depends_on", "")
        hash_dep = tuple(depends_on) if isinstance(depends_on, list) else depends_on
        offset = kwargs.get("offset", 0)
        needed = kwargs.get("needed", 0)
        full = kwargs.get("full", False)
        hashed = str(hasher((query, hash_dep, offset, needed, full)))
        kwargs["sentences_query"] = query
        hashed_meta = str(hasher((meta, hash_dep, offset, needed, full)))
        job_sent: Job

        if self.use_cache:
            ids: list[str] = self._attempt_sent_from_cache(hashed, **kwargs)
            if meta:
                ids += self._attempt_meta_from_cache(hashed_meta, **kwargs)
            if ids:
                return ids

        timeout = self.timeout if not kwargs.get("full") else self.whole_corpus_timeout

        job_sent = self.app[queue].enqueue(
            _db_query,
            on_success=Callback(_sentences, timeout),
            on_failure=Callback(_general_failure, timeout),
            result_ttl=self.query_ttl,
            depends_on=depends_on,
            job_timeout=timeout,
            job_id=hashed,
            args=(query,),
            kwargs=kwargs,
        )

        return_jobs = [job_sent.id]

        if meta:
            kwargs["meta_query"] = meta
            job_meta: Job = self.app[queue].enqueue(
                _db_query,
                on_success=Callback(_meta, timeout),
                on_failure=Callback(_general_failure, timeout),
                result_ttl=self.query_ttl,
                depends_on=depends_on,
                job_timeout=timeout,
                job_id=hashed_meta,
                args=(meta,),
                kwargs=kwargs,
            )
            return_jobs.append(job_meta.id)

        return return_jobs

    def _attempt_meta_from_cache(
        self, hashed: str, **kwargs: Unpack[SentJob]
    ) -> list[str]:
        """
        Try to return meta from redis cache, instead of doing a new query
        """
        jobs: list[str] = []
        kwa: SentJob
        job: Job
        try:
            job = Job.fetch(hashed, connection=self.app["redis"])
            self.app["redis"].expire(job.id, self.query_ttl)
            if job.get_status() == "finished":
                print("Meta found in redis memory. Retrieving...")
                kwa = {
                    "full": kwargs.get("full", False),
                    "from_memory": True,
                }
                _sign_payload(kwa, kwargs)
                _meta(job, self.app["redis"], job.result, **kwa)
                return [job.id]
        except NoSuchJobError:
            pass
        return jobs

    def _attempt_sent_from_cache(
        self, hashed: str, **kwargs: Unpack[SentJob]
    ) -> list[str]:
        """
        Try to return sentences from redis cache, instead of doing a new query
        """
        jobs: list[str] = []
        kwa: dict[str, int | bool | str | None] = {}
        job: Job
        try:
            job = Job.fetch(hashed, connection=self.app["redis"])
            self.app["redis"].expire(job.id, self.query_ttl)
            if job.get_status() == "finished":
                print("Sentences found in redis memory. Retrieving...")
                trr = kwargs.get("total_results_requested", 0)
                kwa = {
                    "full": kwargs.get("full", False),
                    "from_memory": True,
                }
                _sign_payload(kwa, cast(JSONObject, kwargs))
                first_job_id = cast(dict, job.kwargs)["first_job"]
                first_job = Job.fetch(first_job_id, connection=self.app["redis"])
                all_sent_ids = first_job.meta.get("_sent_jobs", [])
                results: list[RawSent] = []
                for sj in all_sent_ids:
                    sent_job = Job.fetch(sj, connection=self.app["redis"])
                    if sent_job.result:
                        results += sent_job.result
                    if len(results) >= trr:
                        break
                _sentences(job, self.app["redis"], results, **kwa)
                return [job.id]
        except NoSuchJobError:
            pass
        return jobs

    async def get_config(self, force_refresh: bool = False) -> Job:
        """
        Get initial app configuration JSON
        """
        job: Job
        job_id = "app_config"

        query = _format_config_query(
            "SELECT {selects} FROM main.corpus mc {join} WHERE mc.enabled = true;"
        )

        redis: RedisConnection[bytes] = self.app["redis"]
        opts: dict[str, bool] = {"is_main": True}  # query on main.*
        if self.use_cache and not force_refresh:
            try:
                already = Job.fetch(job_id, connection=redis)
                if already and already.result is not None:
                    payload: dict[str, str | bool | Config] = _config(
                        already, redis, already.result, publish=False
                    )
                    await _set_config(cast(JSONObject, payload), self.app)
                    print("Loaded config from redis (flush redis if new corpora added)")
                    return already
            except NoSuchJobError:
                pass
        job = self.app["internal"].enqueue(
            _db_query,
            on_success=Callback(_config, self.callback_timeout),
            job_id=job_id,
            on_failure=Callback(_general_failure, self.callback_timeout),
            result_ttl=self.query_ttl,
            job_timeout=self.timeout,
            args=(query,),
            kwargs=opts,
        )
        return job

    async def get_export_notifs(self, user_id: str = "", hash: str = "") -> Job:
        """
        Get initial app configuration JSON
        """
        job: Job

        query: str
        # TODO: better check on symbols (use pgsql)
        if user_id:
            assert ";" not in user_id and "'" not in user_id
            query = f"SELECT * FROM main.exports WHERE user_id = '{user_id}';"
        elif hash:
            assert ";" not in hash and "'" not in hash
            query = f"SELECT * FROM main.exports WHERE query_hash = '{hash}';"

        job = self.app["internal"].enqueue(
            _db_query,
            on_success=Callback(_export_notifs, self.callback_timeout),
            on_failure=Callback(_general_failure, self.callback_timeout),
            result_ttl=self.query_ttl,
            job_timeout=self.timeout,
            args=(query,),
            kwargs={"user": user_id, "hash": hash, "is_main": True},
        )
        return job

    def fetch_queries(
        self, user: str, room: str, query_type: str, queue: str = "internal", limit: int = 10
    ) -> Job:
        """
        Get previous saved queries for this user/room
        """
        params: dict[str, str] = {"user": user}

        # room_info: str = ""
        # if room:
        #     room_info = " AND room = :room"
        #     params["room"] = room

        # query = f"""SELECT * FROM lcp_user.queries WHERE "user" = :user {room_info} ORDER BY created_at DESC LIMIT {limit};"""

        if query_type:
            params["query_type"] = query_type

            query = (
                """SELECT * FROM lcp_user.queries
                WHERE "user" = :user AND query_type = :query_type
                ORDER BY created_at DESC LIMIT {limit};"""
            ).format(limit=limit)
        else:
            query = (
                """SELECT * FROM lcp_user.queries
                WHERE "user" = :user
                ORDER BY created_at DESC LIMIT {limit};"""
            ).format(limit=limit)

        opts = {
            "user": user,
            "room": room,
<<<<<<< HEAD
            "config": True,
            "query_type": query_type
=======
            "is_Main": True,  # query on main.* or something similar
>>>>>>> fb54ad92
        }
        job: Job = self.app[queue].enqueue(
            _db_query,
            on_success=Callback(_queries, self.callback_timeout),
            on_failure=Callback(_general_failure, self.callback_timeout),
            result_ttl=self.query_ttl,
            job_timeout=self.timeout,
            args=(query.strip(), params),
            kwargs=opts,
        )
        return job
    

    def store_query(
        self,
        query_data: JSONObject,
        idx: int,
        user: str,
        room: str,
        queue: str = "internal",
    ) -> Job:
        """
        Add a saved query to the db
        """
        query = (
            'INSERT INTO lcp_user.queries (idx, query, "user", room, query_name, query_type) '
            'VALUES (:idx, :query, :user, :room, :query_name, :query_type);'
        )
        kwargs = {
            "user": user,
            "room": room,
            "store": True,
            "is_main": True,  # query on main.* or something similar
            "query_id": idx,
        }
        params: dict[str, str | int | None | JSONObject] = {
            "idx": idx,
            "query": json.dumps(query_data, default=str),
            "user": user,
            "room": room,
            "query_name": query_data["query_name"],
            "query_type": query_data["query_type"]
        }
        job: Job = self.app[queue].enqueue(
            _db_query,
            result_ttl=self.query_ttl,
            on_success=Callback(_queries, self.callback_timeout),
            on_failure=Callback(_general_failure, self.callback_timeout),
            job_timeout=self.timeout,
            args=(query, params),
            kwargs=kwargs,
        )
        return job

    def delete_query(self, user_id: str, room_id: str, query_id: str, queue: str = "internal") -> Job:
        """
        Delete a query using a background job.
        """
        # Convert the query_id string to a UUID object for proper binding.
        try:
            query_uuid = uuid.UUID(query_id)
        except ValueError:
            raise ValueError("Invalid query id provided")
        
        # Build parameters with the UUID object.
        params: dict[str, any] = {"user": user_id, "room": room_id, "idx": query_uuid}

        # DELETE query without a RETURNING clause.
        query = (
            """DELETE FROM lcp_user.queries
            WHERE "user" = :user
            AND idx = :idx"""
        )

        opts = {
            "user": user_id,
            "room": room_id,
            "idx": query_id,  # keep as string for logging and later use in the callback
            "delete": True,
            "config": True
        }

        job: Job = self.app[queue].enqueue(
            _db_query,
            on_success=Callback(_deleted, self.callback_timeout),
            on_failure=Callback(_general_failure, self.callback_timeout),
            result_ttl=self.query_ttl,
            job_timeout=self.timeout,
            args=(query.strip(), params),
            kwargs=opts,
        )
        return job


    def update_metadata(
        self,
        corpus_id: int,
        query_data: JSONObject,
        queue: str = "internal",
    ) -> Job:
        """
        Update metadata for a corpus
        """
        kwargs = {
            "store": True,
            "is_main": True,  # query on main.*
            "has_return": False,
            "refresh_config": True,
        }
        query = f"""CALL main.update_corpus_meta(:corpus_id, :metadata_json ::jsonb);"""
        params: dict[str, str | int | None | JSONObject] = {
            "corpus_id": corpus_id,
            "metadata_json": json.dumps(query_data),
        }
        job: Job = self.app[queue].enqueue(
            _db_query,
            result_ttl=self.query_ttl,
            job_timeout=self.timeout,
            args=(query, params),
            kwargs=kwargs,
        )
        return job

    def upload(
        self,
        user: str,
        project: str,
        room: str | None = None,
        queue: str = "background",
        gui: bool = False,
        user_data: JSONObject | None = None,
        **kwargs,
    ) -> Job:
        """
        Upload a new corpus to the system
        """
        kwargs = {"gui": gui, "user_data": user_data, **kwargs}
        job: Job = self.app[queue].enqueue(
            _upload_data,
            on_success=Callback(_upload, self.callback_timeout),
            on_failure=Callback(_upload_failure, self.callback_timeout),
            result_ttl=self.query_ttl,
            job_timeout=self.upload_timeout,
            args=(project, user, room, self.app["_debug"]),
            kwargs=kwargs,
        )
        return job

    def create(
        self,
        create: str,
        project: str,
        path: str,
        schema_name: str,
        user: str | None,
        room: str | None,
        project_name: str,
        corpus_name: str,
        queue: str = "background",
        # drops: list[str] | None = None,
        gui: bool = False,
    ) -> Job:
        kwargs = {
            "project": project,
            "user": user,
            "room": room,
            "path": path,
            "project_name": project_name,
            "corpus_name": corpus_name,
            "gui": gui,
        }
        job: Job = self.app[queue].enqueue(
            _create_schema,
            # schema job remembered for one day?
            result_ttl=60 * 60 * 24,
            job_timeout=self.timeout,
            on_success=Callback(_schema, self.callback_timeout),
            on_failure=Callback(_upload_failure, self.callback_timeout),
            # args=(create, schema_name, drops),
            args=(create, schema_name),
            kwargs=kwargs,
        )
        return job

    def cancel(self, job: Job | str) -> str:
        """
        Cancel a running job
        """
        if isinstance(job, str):
            job_id = job
            job = Job.fetch(job, connection=self.app["redis"])
        else:
            job_id = job.id
        job.cancel()
        send_stop_job_command(self.app["redis"], job_id)
        if job not in self.app["canceled"]:
            self.app["canceled"].append(job)
        return job.get_status()

    def cancel_running_jobs(
        self,
        user: str,
        room: str,
        specific_job: str | None = None,
        base: str | None = None,
    ) -> list[str]:
        """
        Cancel all running jobs for a user/room, or a `specific_job`.

        Return the ids of canceled jobs in a list.
        """
        if specific_job:
            rel_jobs = [str(specific_job)]
        else:
            rel_jobs = self.app["query"].started_job_registry.get_job_ids()
            rel_jobs += self.app["query"].scheduled_job_registry.get_job_ids()

        jobs = set(rel_jobs)
        ids = []

        for job in jobs:
            maybe = Job.fetch(job, connection=self.app["redis"])
            mk = cast(dict, maybe.kwargs)
            if base and mk.get("simultaneous", "") != base:
                continue
            if base and mk.get("is_sentences", False):
                continue
            if job in self.app["canceled"]:
                continue
            if room and mk.get("room") != room:
                continue
            if user and mk.get("user") != user:
                continue
            try:
                self.cancel(maybe)
                ids.append(job)
            except InvalidJobOperation:
                print(f"Already canceled: {job}")
            except Exception as err:
                print("Unknown error, please debug", err, job)
        return ids

    def get(self, job_id: str) -> Job | None:
        try:
            job = Job.fetch(job_id, connection=self.app["redis"])
            return job
        except NoSuchJobError:
            return None<|MERGE_RESOLUTION|>--- conflicted
+++ resolved
@@ -619,12 +619,9 @@
         opts = {
             "user": user,
             "room": room,
-<<<<<<< HEAD
             "config": True,
-            "query_type": query_type
-=======
+            "query_type": query_type,
             "is_Main": True,  # query on main.* or something similar
->>>>>>> fb54ad92
         }
         job: Job = self.app[queue].enqueue(
             _db_query,
