--- conflicted
+++ resolved
@@ -43,13 +43,9 @@
     _general_failure,
     _upload_failure,
     _queries,
-<<<<<<< HEAD
-    _deleted,
-    _query,
-=======
->>>>>>> 94da37f9
     _schema,
     _upload,
+    _deleted,
 )
 from .export import _export_notifs
 from .jobfuncs import _db_query, _upload_data, _create_schema
@@ -324,7 +320,12 @@
         return job
 
     def fetch_queries(
-        self, user: str, room: str, query_type: str, queue: str = "internal", limit: int = 10
+        self,
+        user: str,
+        room: str,
+        query_type: str,
+        queue: str = "internal",
+        limit: int = 10,
     ) -> Job:
         """
         Get previous saved queries for this user/room
@@ -370,7 +371,6 @@
             kwargs=opts,
         )
         return job
-    
 
     def store_query(
         self,
@@ -385,7 +385,7 @@
         """
         query = (
             'INSERT INTO lcp_user.queries (idx, query, "user", room, query_name, query_type) '
-            'VALUES (:idx, :query, :user, :room, :query_name, :query_type);'
+            "VALUES (:idx, :query, :user, :room, :query_name, :query_type);"
         )
         kwargs = {
             "user": user,
@@ -394,13 +394,13 @@
             "is_main": True,  # query on main.* or something similar
             "query_id": idx,
         }
-        params: dict[str, str | int | None | JSONObject] = {
+        params: dict[str, Any] = {
             "idx": idx,
             "query": json.dumps(query_data, default=str),
             "user": user,
             "room": room,
             "query_name": query_data["query_name"],
-            "query_type": query_data["query_type"]
+            "query_type": query_data["query_type"],
         }
         job: Job = self.app[queue].enqueue(
             _db_query,
@@ -413,7 +413,9 @@
         )
         return job
 
-    def delete_query(self, user_id: str, room_id: str, query_id: str, queue: str = "internal") -> Job:
+    def delete_query(
+        self, user_id: str, room_id: str, query_id: str, queue: str = "internal"
+    ) -> Job:
         """
         Delete a query using a background job.
         """
@@ -422,23 +424,21 @@
             query_uuid = uuid.UUID(query_id)
         except ValueError:
             raise ValueError("Invalid query id provided")
-        
+
         # Build parameters with the UUID object.
-        params: dict[str, any] = {"user": user_id, "room": room_id, "idx": query_uuid}
+        params: dict[str, Any] = {"user": user_id, "room": room_id, "idx": query_uuid}
 
         # DELETE query without a RETURNING clause.
-        query = (
-            """DELETE FROM lcp_user.queries
+        query = """DELETE FROM lcp_user.queries
             WHERE "user" = :user
             AND idx = :idx"""
-        )
 
         opts = {
             "user": user_id,
             "room": room_id,
             "idx": query_id,  # keep as string for logging and later use in the callback
             "delete": True,
-            "config": True
+            "config": True,
         }
 
         job: Job = self.app[queue].enqueue(
@@ -451,7 +451,6 @@
             kwargs=opts,
         )
         return job
-
 
     def update_metadata(
         self,
